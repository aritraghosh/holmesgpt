import re
import os
import logging
import json
from typing import Any, Dict, Tuple, Optional

from typing import Any, Optional, Tuple

from requests import RequestException, Timeout
from holmes.core.tools import Tool, ToolParameter, Toolset, ToolsetTag, CallablePrerequisite
from markdownify import markdownify
from bs4 import BeautifulSoup

import requests

# TODO: change and make it holmes
INTERNET_TOOLSET_USER_AGENT = os.environ.get(
    "INTERNET_TOOLSET_USER_AGENT",
    "Mozilla/5.0 (X11; Linux x86_64; rv:128.0; holmesgpt;) Gecko/20100101 Firefox/128.0",
)
INTERNET_TOOLSET_TIMEOUT_SECONDS = int(
    os.environ.get("INTERNET_TOOLSET_TIMEOUT_SECONDS", "60")
)

SELECTORS_TO_REMOVE = [
    "script",
    "style",
    "meta",
    "link",
    "noscript",
    "header",
    "footer",
    "nav",
    "iframe",
    "svg",
    "img",
    "button",
    "menu",
    "sidebar",
    "aside",
    ".header" ".footer" ".navigation",
    ".nav",
    ".menu",
    ".sidebar",
    ".ad",
    ".advertisement",
    ".social",
    ".popup",
    ".modal",
    ".banner",
    ".cookie-notice",
    ".social-share",
    ".related-articles",
    ".recommended",
    "#header" "#footer" "#navigation",
    "#nav",
    "#menu",
    "#sidebar",
    "#ad",
    "#advertisement",
    "#social",
    "#popup",
    "#modal",
    "#banner",
    "#cookie-notice",
    "#social-share",
    "#related-articles",
    "#recommended",
]
<<<<<<< HEAD
def scrape(url: str, headers: Dict[str, str]) -> Tuple[Optional[str], Optional[str]]:
=======


def scrape(url) -> Tuple[Optional[str], Optional[str]]:
>>>>>>> 8d89a87f
    response = None
    content = None
    mime_type = None
    if not headers:
        headers = {}
    headers['User-Agent'] = INTERNET_TOOLSET_USER_AGENT
    try:
        response = requests.get(
            url,
<<<<<<< HEAD
            headers=headers,
            timeout=INTERNET_TOOLSET_TIMEOUT_SECONDS
=======
            headers={"User-Agent": INTERNET_TOOLSET_USER_AGENT},
            timeout=INTERNET_TOOLSET_TIMEOUT_SECONDS,
>>>>>>> 8d89a87f
        )
        response.raise_for_status()
    except Timeout:
        logging.error(
            f"Failed to load {url}. Timeout after {INTERNET_TOOLSET_TIMEOUT_SECONDS} seconds",
            exc_info=True,
        )
    except RequestException as e:
        logging.error(f"Failed to load {url}: {str(e)}", exc_info=True)
        return None, None

    if response:
        content = response.text
        try:
            content_type = response.headers["content-type"]
            if content_type:
                mime_type = content_type.split(";")[0]
        except Exception:
            logging.info(
                f"Failed to parse content type from headers {response.headers}"
            )

    return (content, mime_type)


def cleanup(soup: BeautifulSoup):
    """Remove all elements that are irrelevant to the textual representation of a web page.
    This includes images, extra data, even links as there is no intention to navigate from that page.
    """

    for selector in SELECTORS_TO_REMOVE:
        for element in soup.select(selector):
            element.decompose()

    for tag in soup.find_all(True):
        for attr in list(tag.attrs):
            if attr != "href":
                tag.attrs.pop(attr, None)
    return soup


def html_to_markdown(page_source: str):
    soup = BeautifulSoup(page_source, "html.parser")
    soup = cleanup(soup)
    page_source = str(soup)

    try:
        md = markdownify(page_source)
    except OSError as e:
        logging.error(
            f"There was an error in converting the HTML to markdown. Falling back to returning the raw HTML. Error: {str(e)}"
        )
        return page_source

    md = re.sub(r"</div>", "      ", md)
    md = re.sub(r"<div>", "     ", md)

    md = re.sub(r"\n\s*\n", "\n\n", md)

    return md


def looks_like_html(content):
    """
    Check if the content looks like HTML.
    """
    if isinstance(content, str):
        # Check for common HTML tags
        html_patterns = [r"<!DOCTYPE\s+html", r"<html", r"<head", r"<body"]
        return any(
            re.search(pattern, content, re.IGNORECASE) for pattern in html_patterns
        )
    return False

class FetchWebpage(Tool):
    toolset: "InternetToolset"
    
    def __init__(self, toolset: "InternetToolset"):
        super().__init__(
            name="fetch_webpage",
            description="Fetch a webpage. Use this to fetch runbooks if they are present before starting your investigation (if no other tool like confluence is more appropriate)",
            parameters={
                "url": ToolParameter(description="The URL to fetch", type="string", required=True),
                "is_runbook": ToolParameter(description="Is this a runbook URL?", type="boolean", required=False)
            },
            toolset=toolset,
        )

<<<<<<< HEAD
    def convert_notion_url(self, url):
        if "api.notion.com" in url:
            return url
        match = re.search(r'-(\w{32})$', url)
        if match:
            notion_id = match.group(1)
            return f"https://api.notion.com/v1/blocks/{notion_id}/children"
        return url  # Return original URL if no match is found

=======
>>>>>>> 8d89a87f
    def invoke(self, params: Any) -> str:
        url: str = params["url"]
        is_runbook: bool = params.get("is_runbook", False)

        # Get headers from the toolset configuration
        additional_headers = self.toolset.runbook_headers if is_runbook else {}
        additional_headers["User-Agent"] = INTERNET_TOOLSET_USER_AGENT

        is_notion = "Notion-Version" in additional_headers and "notion" in url
        if is_notion:
            url = self.convert_notion_url(url)
            
        content, mime_type = scrape(url, additional_headers)

        if not content:
            logging.error(f"Failed to retrieve content from {url}")
            return ""

        # Convert HTML to Markdown if applicable
        if (mime_type and mime_type.startswith("text/html")) or looks_like_html(content):
            content = html_to_markdown(content)

        if is_notion:
            return self.parse_notion_content(content)

        return content

    def parse_notion_content(self, content: Any) -> str:
        data = json.loads(content)
        texts = []
        for result in data['results']:
            if 'paragraph' in result and 'rich_text' in result['paragraph']:
                texts.extend([text['plain_text'] for text in result['paragraph']['rich_text']])

        # Join and print the result
        return ''.join(texts)

    def get_parameterized_one_liner(self, params) -> str:
        return f"Fetched webpage {params['url']}"

class InternetToolset(Toolset):
    runbook_headers: Dict[str, str] = {}

    def __init__(self):
        super().__init__(
            name="internet",
            description="Fetch webpages with optional authentication",
            icon_url="https://platform.robusta.dev/demos/internet-access.svg",
<<<<<<< HEAD
            tools=[FetchWebpage(self)],
            tags=[ToolsetTag.CORE,],
            prerequisites=[
                CallablePrerequisite(callable=self.prerequisites_callable),
            ],
            is_default=True,
        )

    def prerequisites_callable(self, config: Dict[str, Any]) -> bool:
        if not config:
            return True
        self.runbook_headers = config.get("runbook_headers", {})
        return True
=======
            prerequisites=[],
            tools=[FetchWebpage()],
            tags=[
                ToolsetTag.CORE,
            ],
            is_default=True,
        )
>>>>>>> 8d89a87f
<|MERGE_RESOLUTION|>--- conflicted
+++ resolved
@@ -67,13 +67,10 @@
     "#related-articles",
     "#recommended",
 ]
-<<<<<<< HEAD
+
+
+def scrape(url) -> Tuple[Optional[str], Optional[str]]:
 def scrape(url: str, headers: Dict[str, str]) -> Tuple[Optional[str], Optional[str]]:
-=======
-
-
-def scrape(url) -> Tuple[Optional[str], Optional[str]]:
->>>>>>> 8d89a87f
     response = None
     content = None
     mime_type = None
@@ -83,13 +80,8 @@
     try:
         response = requests.get(
             url,
-<<<<<<< HEAD
             headers=headers,
             timeout=INTERNET_TOOLSET_TIMEOUT_SECONDS
-=======
-            headers={"User-Agent": INTERNET_TOOLSET_USER_AGENT},
-            timeout=INTERNET_TOOLSET_TIMEOUT_SECONDS,
->>>>>>> 8d89a87f
         )
         response.raise_for_status()
     except Timeout:
@@ -178,7 +170,6 @@
             toolset=toolset,
         )
 
-<<<<<<< HEAD
     def convert_notion_url(self, url):
         if "api.notion.com" in url:
             return url
@@ -188,8 +179,6 @@
             return f"https://api.notion.com/v1/blocks/{notion_id}/children"
         return url  # Return original URL if no match is found
 
-=======
->>>>>>> 8d89a87f
     def invoke(self, params: Any) -> str:
         url: str = params["url"]
         is_runbook: bool = params.get("is_runbook", False)
@@ -238,7 +227,6 @@
             name="internet",
             description="Fetch webpages with optional authentication",
             icon_url="https://platform.robusta.dev/demos/internet-access.svg",
-<<<<<<< HEAD
             tools=[FetchWebpage(self)],
             tags=[ToolsetTag.CORE,],
             prerequisites=[
@@ -251,13 +239,4 @@
         if not config:
             return True
         self.runbook_headers = config.get("runbook_headers", {})
-        return True
-=======
-            prerequisites=[],
-            tools=[FetchWebpage()],
-            tags=[
-                ToolsetTag.CORE,
-            ],
-            is_default=True,
-        )
->>>>>>> 8d89a87f
+        return True