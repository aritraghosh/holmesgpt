import json
from typing import Dict, Optional, Union, Tuple
import time
from pydantic import BaseModel
import datetime
from dateutil import parser

ONE_HOUR_IN_SECONDS = 3600


class GrafanaConfig(BaseModel):
    api_key: str
    url: str
<<<<<<< HEAD
    pod_name_search_key: Optional[str] = "pod"
    namespace_search_key: Optional[str] = "namespace"
    node_name_search_key: Optional[str] = "node"
=======
    grafana_datasource_uid: str
>>>>>>> 7a4b202f


def headers(api_key: str):
    return {
        "Authorization": f"Bearer {api_key}",
        "Accept": "application/json",
        "Content-Type": "application/json",
    }


def is_int(string):
    try:
        int(string)
    except ValueError:
        return False
    else:
        return True


def is_rfc3339(timestamp_str: str) -> bool:
    """Check if a string is in RFC3339 format."""
    try:
        parser.parse(timestamp_str)
        return True
    except (ValueError, TypeError):
        return False


def rfc3339_to_unix(timestamp_str: str) -> int:
    dt = parser.parse(timestamp_str)
    return int(dt.timestamp())


def datetime_to_unix(timestamp_or_datetime_str):
    if timestamp_or_datetime_str and is_int(timestamp_or_datetime_str):
        return int(timestamp_or_datetime_str)
    elif isinstance(timestamp_or_datetime_str, str) and is_rfc3339(
        timestamp_or_datetime_str
    ):
        return rfc3339_to_unix(timestamp_or_datetime_str)
    else:
        return timestamp_or_datetime_str


def unix_to_rfc3339(timestamp: int) -> str:
    dt = datetime.datetime.fromtimestamp(timestamp, datetime.timezone.utc)
    return dt.isoformat()


def datetime_to_rfc3339(timestamp):
    if isinstance(timestamp, int):
        return unix_to_rfc3339(timestamp)
    else:
        return timestamp


def process_timestamps(
    start_timestamp: Optional[Union[int, str]], end_timestamp: Optional[Union[int, str]]
) -> Tuple[str, str]:
    """
    Process and normalize start and end timestamps.

    Supports:
    - Integer timestamps (Unix time)
    - RFC3339 formatted timestamps
    - Negative integers as relative time from the other timestamp
    - Auto-inversion if start is after end

    Returns:
        Tuple of (start_timestamp, end_timestamp)
    """
    # If no end_timestamp provided, use current time
    if not end_timestamp:
        end_timestamp = int(time.time())

    # If no start_timestamp provided, default to one hour before end
    if not start_timestamp:
        start_timestamp = -ONE_HOUR_IN_SECONDS

    start_timestamp = datetime_to_unix(start_timestamp)
    end_timestamp = datetime_to_unix(end_timestamp)

    # Handle negative timestamps (relative to the other timestamp)
    if isinstance(start_timestamp, int) and isinstance(end_timestamp, int):
        if start_timestamp < 0 and end_timestamp < 0:
            raise ValueError(
                f"Both start_timestamp and end_timestamp cannot be negative. Received start_timestamp={start_timestamp} and end_timestamp={end_timestamp}"
            )
        elif start_timestamp < 0:
            start_timestamp = end_timestamp + start_timestamp
        elif end_timestamp < 0:
            # start/end are inverted. end_timestamp should be after start_timestamp
            delta = end_timestamp
            end_timestamp = start_timestamp
            start_timestamp = start_timestamp + delta

    # Invert timestamps if start is after end
    if (
        isinstance(start_timestamp, int)
        and isinstance(end_timestamp, int)
        and start_timestamp > end_timestamp
    ):
        start_timestamp, end_timestamp = end_timestamp, start_timestamp

    # Convert timestamps to RFC3399 because APIs support it and it's
    # more human readable than timestamps
    start_timestamp = datetime_to_rfc3339(start_timestamp)
    end_timestamp = datetime_to_rfc3339(end_timestamp)

    return (start_timestamp, end_timestamp)


def get_param_or_raise(dict: Dict, param: str) -> str:
    value = dict.get(param)
    if not value:
        raise Exception(f'Missing param "{param}"')
    return value


def format_log(log: Dict) -> str:
    log_str = log.get("log")
    timestamp_nanoseconds = log.get("timestamp")
    if not log_str:
        log_str = json.dumps(log)
    elif timestamp_nanoseconds:
        timestamp_seconds = int(timestamp_nanoseconds) // 1_000_000_000
        dt = datetime.datetime.fromtimestamp(timestamp_seconds)
        log_str = dt.strftime("%Y-%m-%dT%H:%M:%SZ") + " " + log_str

    return log_str<|MERGE_RESOLUTION|>--- conflicted
+++ resolved
@@ -11,13 +11,7 @@
 class GrafanaConfig(BaseModel):
     api_key: str
     url: str
-<<<<<<< HEAD
-    pod_name_search_key: Optional[str] = "pod"
-    namespace_search_key: Optional[str] = "namespace"
-    node_name_search_key: Optional[str] = "node"
-=======
     grafana_datasource_uid: str
->>>>>>> 7a4b202f
 
 
 def headers(api_key: str):
