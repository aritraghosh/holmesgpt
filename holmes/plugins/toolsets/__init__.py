--- conflicted
+++ resolved
@@ -20,12 +20,8 @@
 from holmes.plugins.toolsets.datadog import DatadogToolset
 from holmes.plugins.toolsets.bash import BashToolset
 from holmes.plugins.toolsets.prometheus.prometheus import PrometheusToolset
-<<<<<<< HEAD
-=======
 from holmes.plugins.toolsets.opensearch.opensearch import OpenSearchToolset
->>>>>>> 3c80c223
 from holmes.plugins.toolsets.kafka import KafkaToolset
-from holmes.plugins.toolsets.opensearch import OpenSearchToolset
 
 from holmes.core.tools import Toolset, YAMLToolset
 import yaml
@@ -71,13 +67,10 @@
         DatadogToolset(),
         PrometheusToolset(),
         DatetimeToolset(),
-<<<<<<< HEAD
-        BashToolset(),
-=======
         OpenSearchLogsToolset(),
         OpenSearchTracesToolset(),
         CoralogixLogsToolset(),
->>>>>>> 3c80c223
+        BashToolset(),
     ]
 
     return toolsets
