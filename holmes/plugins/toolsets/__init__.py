--- conflicted
+++ resolved
@@ -10,16 +10,13 @@
 from holmes.plugins.toolsets.grafana.toolset_grafana_tempo import GrafanaTempoToolset
 from holmes.plugins.toolsets.internet.internet import InternetToolset
 from holmes.plugins.toolsets.internet.notion import NotionToolset
-<<<<<<< HEAD
 from holmes.plugins.toolsets.newrelic import NewRelicToolset
 from holmes.plugins.toolsets.coralogix import CoralogixToolset
 from holmes.plugins.toolsets.datadog import DatadogToolset
 from holmes.plugins.toolsets.bash import BashToolset
-=======
 from holmes.plugins.toolsets.prometheus.prometheus import PrometheusToolset
+from holmes.plugins.toolsets.kafka import KafkaToolset
 from holmes.plugins.toolsets.opensearch import OpenSearchToolset
-from holmes.plugins.toolsets.kafka import KafkaToolset
->>>>>>> c323ef7c
 
 from holmes.core.tools import Toolset, YAMLToolset
 import yaml
@@ -61,12 +58,9 @@
         GrafanaTempoToolset(),
         NewRelicToolset(),
         KafkaToolset(),
-<<<<<<< HEAD
         CoralogixToolset(),
         DatadogToolset(),
-=======
         PrometheusToolset(),
->>>>>>> c323ef7c
         DatetimeToolset(),
         BashToolset(),
     ]
