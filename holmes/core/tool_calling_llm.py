import concurrent.futures
import json
import logging
import textwrap
from typing import List, Optional, Dict, Type, Union

from holmes.core.investigation_structured_output import (
    DEFAULT_SECTIONS,
    REQUEST_STRUCTURED_OUTPUT_FROM_LLM,
    InputSectionsDataType,
    get_output_format_for_investigation,
    is_response_an_incorrect_tool_call,
)
from holmes.core.performance_timing import PerformanceTiming
from holmes.utils.tags import format_tags_in_string, parse_messages_tags
from holmes.plugins.prompts import load_and_render_prompt
from holmes.core.llm import LLM
from openai import BadRequestError
from openai._types import NOT_GIVEN
from openai.types.chat.chat_completion_message_tool_call import (
    ChatCompletionMessageToolCall,
)
from pydantic import BaseModel
from rich.console import Console

from holmes.core.issue import Issue
from holmes.core.runbooks import RunbookManager
from holmes.core.tools import ToolExecutor


class ToolCallResult(BaseModel):
    tool_call_id: str
    tool_name: str
    description: str
    result: str


class LLMResult(BaseModel):
    tool_calls: Optional[List[ToolCallResult]] = None
    result: Optional[str] = None
    unprocessed_result: Optional[str] = None
    instructions: List[str] = []
    # TODO: clean up these two
    prompt: Optional[str] = None
    messages: Optional[List[dict]] = None

    def get_tool_usage_summary(self):
        return "AI used info from issue and " + ",".join(
            [f"`{tool_call.description}`" for tool_call in self.tool_calls]
        )


class ResourceInstructionDocument(BaseModel):
    """Represents context necessary for an investigation in the form of a URL
    It is expected that Holmes will use that URL to fetch additional context about an error.
    This URL can for example be the location of a runbook
    """

    url: str


class Instructions(BaseModel):
    instructions: List[str] = []


class ResourceInstructions(BaseModel):
    instructions: List[str] = []
    documents: List[ResourceInstructionDocument] = []


class ToolCallingLLM:
    llm: LLM

    def __init__(self, tool_executor: ToolExecutor, max_steps: int, llm: LLM):
        self.tool_executor = tool_executor
        self.max_steps = max_steps
        self.llm = llm

    def prompt_call(
        self,
        system_prompt: str,
        user_prompt: str,
        post_process_prompt: Optional[str] = None,
        response_format: Optional[Union[dict, Type[BaseModel]]] = None,
        sections: Optional[InputSectionsDataType] = None,
    ) -> LLMResult:
        messages = [
            {"role": "system", "content": system_prompt},
            {"role": "user", "content": user_prompt},
        ]
        return self.call(
            messages,
            post_process_prompt,
            response_format,
            user_prompt=user_prompt,
            sections=sections,
        )

    def messages_call(
        self,
        messages: List[Dict[str, str]],
        post_process_prompt: Optional[str] = None,
        response_format: Optional[Union[dict, Type[BaseModel]]] = None,
    ) -> LLMResult:
        return self.call(messages, post_process_prompt, response_format)

    def call(
        self,
        messages: List[Dict[str, str]],
        post_process_prompt: Optional[str] = None,
        response_format: Optional[Union[dict, Type[BaseModel]]] = None,
        user_prompt: Optional[str] = None,
        sections: Optional[InputSectionsDataType] = None,
    ) -> LLMResult:
        perf_timing = PerformanceTiming("tool_calling_llm.call")
        tool_calls = []
        tools = self.tool_executor.get_all_tools_openai_format()
        perf_timing.measure("get_all_tools_openai_format")
        max_steps = self.max_steps
<<<<<<< HEAD
        for i in range(max_steps):
=======
        i = 0
        while i < max_steps:
            i += 1
>>>>>>> 32a66c4b
            perf_timing.measure(f"start iteration {i}")
            logging.debug(f"running iteration {i}")
            # on the last step we don't allow tools - we want to force a reply, not a request to run another tool
            tools = NOT_GIVEN if i == max_steps - 1 else tools
            tool_choice = NOT_GIVEN if tools == NOT_GIVEN else "auto"

            total_tokens = self.llm.count_tokens_for_message(messages)
            max_context_size = self.llm.get_context_window_size()
            maximum_output_token = self.llm.get_maximum_output_token()
            perf_timing.measure("count tokens")

            if (total_tokens + maximum_output_token) > max_context_size:
                logging.warning("Token limit exceeded. Truncating tool responses.")
                messages = self.truncate_messages_to_fit_context(
                    messages, max_context_size, maximum_output_token
                )
                perf_timing.measure("truncate_messages_to_fit_context")

            logging.debug(f"sending messages={messages}\n\ntools={tools}")
            try:
                full_response = self.llm.completion(
                    messages=parse_messages_tags(messages),
                    tools=tools,
                    tool_choice=tool_choice,
                    temperature=0.00000001,
                    response_format=response_format,
                    drop_params=True,
                )
                logging.debug(f"got response {full_response.to_json()}")

                perf_timing.measure("llm.completion")
            # catch a known error that occurs with Azure and replace the error message with something more obvious to the user
            except BadRequestError as e:
                if "Unrecognized request arguments supplied: tool_choice, tools" in str(
                    e
                ):
                    raise Exception(
                        "The Azure model you chose is not supported. Model version 1106 and higher required."
                    )
                else:
                    raise
            response = full_response.choices[0]

            response_message = response.message
            if response_message and response_format:
                # Litellm API is bugged. Stringify and parsing ensures all attrs of the choice are available.
                dict_response = json.loads(full_response.to_json())
                incorrect_tool_call = is_response_an_incorrect_tool_call(
                    sections, dict_response.get("choices", [{}])[0]
                )

                if incorrect_tool_call:
                    logging.warning(
                        "Detected incorrect tool call. Structured output will be disabled. This can happen on models that do not support tool calling. For Azure AI, make sure the model name contains 'gpt-4o'. To disable this holmes behaviour, set REQUEST_STRUCTURED_OUTPUT_FROM_LLM to `false`."
                    )
                    # disable structured output going forward and and retry
                    response_format = None
                    max_steps = max_steps + 1
                    continue

            messages.append(
                response_message.model_dump(
                    exclude_defaults=True, exclude_unset=True, exclude_none=True
                )
            )

            tools_to_call = getattr(response_message, "tool_calls", None)
            text_response = response_message.content
            if not tools_to_call:
                # For chatty models post process and summarize the result
                # this only works for calls where user prompt is explicitly passed through
                if post_process_prompt and user_prompt:
                    logging.info("Running post processing on investigation.")
                    raw_response = text_response
                    post_processed_response = self._post_processing_call(
                        prompt=user_prompt,
                        investigation=raw_response,
                        user_prompt=post_process_prompt,
                    )

                    perf_timing.end()
                    return LLMResult(
                        result=post_processed_response,
                        unprocessed_result=raw_response,
                        tool_calls=tool_calls,
                        prompt=json.dumps(messages, indent=2),
                        messages=messages,
                    )

                perf_timing.end()
                return LLMResult(
                    result=text_response,
                    tool_calls=tool_calls,
                    prompt=json.dumps(messages, indent=2),
                    messages=messages,
                )

            perf_timing.measure("pre-tool-calls")
            with concurrent.futures.ThreadPoolExecutor(max_workers=16) as executor:
                futures = []
                for t in tools_to_call:
                    futures.append(executor.submit(self._invoke_tool, t))

                for future in concurrent.futures.as_completed(futures):
                    tool_call_result: ToolCallResult = future.result()
                    tool_calls.append(tool_call_result)
                    messages.append(
                        {
                            "tool_call_id": tool_call_result.tool_call_id,
                            "role": "tool",
                            "name": tool_call_result.tool_name,
                            "content": tool_call_result.result,
                        }
                    )
                    perf_timing.measure(f"tool completed {tool_call_result.tool_name}")

    def _invoke_tool(
        self, tool_to_call: ChatCompletionMessageToolCall
    ) -> ToolCallResult:
        tool_name = tool_to_call.function.name
        tool_params = None
        try:
            tool_params = json.loads(tool_to_call.function.arguments)
        except Exception:
            logging.warning(
                f"Failed to parse arguments for tool: {tool_name}. args: {tool_to_call.function.arguments}"
            )
        tool_call_id = tool_to_call.id
        tool = self.tool_executor.get_tool_by_name(tool_name)

        if (not tool) or (tool_params is None):
            logging.warning(
                f"Skipping tool execution for {tool_name}: args: {tool_to_call.function.arguments}"
            )
            return ToolCallResult(
                tool_call_id=tool_call_id,
                tool_name=tool_name,
                description="NA",
                result="NA",
            )

        tool_response = None
        try:
            tool_response = tool.invoke(tool_params)
        except Exception as e:
            logging.error(
                f"Tool call to {tool_name} failed with an Exception", exc_info=True
            )
            tool_response = f"Tool call failed: {e}"

        return ToolCallResult(
            tool_call_id=tool_call_id,
            tool_name=tool_name,
            description=tool.get_parameterized_one_liner(tool_params),
            result=tool_response,
        )

    @staticmethod
    def __load_post_processing_user_prompt(
        input_prompt, investigation, user_prompt: Optional[str] = None
    ) -> str:
        if not user_prompt:
            user_prompt = "builtin://generic_post_processing.jinja2"
        return load_and_render_prompt(
            user_prompt, {"investigation": investigation, "prompt": input_prompt}
        )

    def _post_processing_call(
        self,
        prompt,
        investigation,
        user_prompt: Optional[str] = None,
        system_prompt: str = "You are an AI assistant summarizing Kubernetes issues.",
    ) -> Optional[str]:
        try:
            user_prompt = ToolCallingLLM.__load_post_processing_user_prompt(
                prompt, investigation, user_prompt
            )

            logging.debug(f'Post processing prompt:\n"""\n{user_prompt}\n"""')
            messages = [
                {
                    "role": "system",
                    "content": system_prompt,
                },
                {
                    "role": "user",
                    "content": format_tags_in_string(user_prompt),
                },
            ]
            full_response = self.llm.completion(messages=messages, temperature=0)
            logging.debug(f"Post processing response {full_response}")
            return full_response.choices[0].message.content
        except Exception:
            logging.exception("Failed to run post processing", exc_info=True)
            return investigation

    def truncate_messages_to_fit_context(
        self, messages: list, max_context_size: int, maximum_output_token: int
    ) -> list:
        messages_except_tools = [
            message for message in messages if message["role"] != "tool"
        ]
        message_size_without_tools = self.llm.count_tokens_for_message(
            messages_except_tools
        )

        tool_call_messages = [
            message for message in messages if message["role"] == "tool"
        ]

        if message_size_without_tools >= (max_context_size - maximum_output_token):
            logging.error(
                f"The combined size of system_prompt and user_prompt ({message_size_without_tools} tokens) exceeds the model's context window for input."
            )
            raise Exception(
                f"The combined size of system_prompt and user_prompt ({message_size_without_tools} tokens) exceeds the model's context window for input."
            )

        tool_size = min(
            10000,
            int(
                (max_context_size - message_size_without_tools - maximum_output_token)
                / len(tool_call_messages)
            ),
        )

        for message in messages:
            if message["role"] == "tool":
                message["content"] = message["content"][:tool_size]
        return messages


# TODO: consider getting rid of this entirely and moving templating into the cmds in holmes.py
class IssueInvestigator(ToolCallingLLM):
    """
    Thin wrapper around ToolCallingLLM which:
    1) Provides a default prompt for RCA
    2) Accepts Issue objects
    3) Looks up and attaches runbooks
    """

    def __init__(
        self,
        tool_executor: ToolExecutor,
        runbook_manager: RunbookManager,
        max_steps: int,
        llm: LLM,
    ):
        super().__init__(tool_executor, max_steps, llm)
        self.runbook_manager = runbook_manager

    def investigate(
        self,
        issue: Issue,
        prompt: str,
        instructions: Optional[ResourceInstructions],
        console: Optional[Console] = None,
        global_instructions: Optional[Instructions] = None,
        post_processing_prompt: Optional[str] = None,
        sections: Optional[InputSectionsDataType] = None,
    ) -> LLMResult:
        runbooks = self.runbook_manager.get_instructions_for_issue(issue)

        request_structured_output_from_llm = True
        response_format = None

        # This section is about setting vars to request the LLM to return structured output.
        # It does not mean that Holmes will not return structured sections for investigation as it is
        # capable of splitting the markdown into sections
        if not sections or len(sections) == 0:
            # If no sections are passed, we will not ask the LLM for structured output
            sections = DEFAULT_SECTIONS
            request_structured_output_from_llm = False
            logging.info(
                "No section received from the client. Default sections will be used."
            )
        elif self.llm.model and self.llm.model.startswith("bedrock"):
            # Structured output does not work well with Bedrock Anthropic Sonnet 3.5 through litellm
            request_structured_output_from_llm = False

        if not REQUEST_STRUCTURED_OUTPUT_FROM_LLM:
            request_structured_output_from_llm = False

        if request_structured_output_from_llm:
            response_format = get_output_format_for_investigation(sections)
            logging.info("Structured output is enabled for this request")
        else:
            logging.info("Structured output is disabled for this request")

        if instructions is not None and instructions.instructions:
            runbooks.extend(instructions.instructions)

        if console and runbooks:
            console.print(
                f"[bold]Analyzing with {len(runbooks)} runbooks: {runbooks}[/bold]"
            )
        elif console:
            console.print(
                "[bold]No runbooks found for this issue. Using default behaviour. (Add runbooks to guide the investigation.)[/bold]"
            )
        system_prompt = load_and_render_prompt(
            prompt,
            {
                "issue": issue,
                "sections": sections,
                "structured_output": request_structured_output_from_llm,
            },
        )

        if instructions is not None and len(instructions.documents) > 0:
            docPrompts = []
            for document in instructions.documents:
                docPrompts.append(
                    f"* fetch information from this runbook URL: {document.url}\n"
                )
            runbooks.extend(docPrompts)

        user_prompt = ""
        if runbooks:
            for runbook_str in runbooks:
                user_prompt += f"* {runbook_str}\n"

            user_prompt = f'My instructions to check \n"""{user_prompt}"""'

        if (
            global_instructions
            and global_instructions.instructions
            and len(global_instructions.instructions[0]) > 0
        ):
            user_prompt += f"\n\nGlobal Instructions (use only if relevant): {global_instructions.instructions[0]}\n"

        user_prompt = f"{user_prompt}\n This is context from the issue {issue.raw}"

        logging.debug(
            "Rendered system prompt:\n%s", textwrap.indent(system_prompt, "    ")
        )
        logging.debug("Rendered user prompt:\n%s", textwrap.indent(user_prompt, "    "))

        res = self.prompt_call(
            system_prompt,
            user_prompt,
            post_processing_prompt,
            response_format=response_format,
            sections=sections,
        )
        res.instructions = runbooks
        return res<|MERGE_RESOLUTION|>--- conflicted
+++ resolved
@@ -117,13 +117,9 @@
         tools = self.tool_executor.get_all_tools_openai_format()
         perf_timing.measure("get_all_tools_openai_format")
         max_steps = self.max_steps
-<<<<<<< HEAD
-        for i in range(max_steps):
-=======
         i = 0
         while i < max_steps:
             i += 1
->>>>>>> 32a66c4b
             perf_timing.measure(f"start iteration {i}")
             logging.debug(f"running iteration {i}")
             # on the last step we don't allow tools - we want to force a reply, not a request to run another tool
