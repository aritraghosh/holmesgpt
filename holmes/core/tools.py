--- conflicted
+++ resolved
@@ -229,7 +229,6 @@
     enabled: bool
     disabled_reason: str
 
-<<<<<<< HEAD
 class EnvironmentVariablePrerequisite(StaticPrerequisite):
     def __init__(self, env_var_name:str) -> None:
         env_var = os.environ.get(env_var_name)
@@ -239,9 +238,6 @@
             enabled = True
             disabled_reason = ""
         super().__init__(enabled=enabled, disabled_reason=disabled_reason)
-
-=======
->>>>>>> 5a118bbd
 
 class ToolsetCommandPrerequisite(BaseModel):
     command: str  # must complete successfully (error code 0) for prereq to be satisfied
