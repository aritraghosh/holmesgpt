<div align="center">
  <h1 align="center">Solve cloud alerts faster with an AI assistant</h1>
  <h2 align="center">HolmesGPT - AI Agent for On-Call Engineers 🔥</h2>
  <p align="center">
    <a href="#ways-to-use-holmesgpt"><strong>Examples</strong></a> |
    <a href="#key-features"><strong>Key Features</strong></a> |
    <a href="#installation"><strong>Installation</strong></a> |
    <a href="https://www.youtube.com/watch?v=TfQfx65LsDQ"><strong>YouTube Demo</strong></a>
  </p>
</div>

Improve developer experience and reduce mean-time-to-respond (MTTR) by transforming alerts from this 👇

![Screenshot 2024-10-31 at 12 01 12 2](https://github.com/user-attachments/assets/931ebd71-ccd2-4b7b-969d-a061a99cec2d)

To this 👇

![Screenshot 2024-10-31 at 11 40 09](https://github.com/user-attachments/assets/9e2c7a23-b942-4720-8a98-488323e092ca)

### Key Features
- **Automatic data collection:** HolmesGPT surfaces up the observability data you need to investigate
- **Secure:** *Read-only* access to your data - respects RBAC permissions
- **Runbook automation and knowledge sharing:** Tell Holmes how you investigate today and it will automate it
- **Extensible:** Add your own data sources (tools) and Holmes will use them to investigate
- **Data Privacy:** Bring your own API key for any AI provider (OpenAI, Azure, AWS Bedrock, etc)
- **Integrates with your existing tools** including Prometheus, PagerDuty, OpsGenie, Jira, and more

### See it in Action

<a href="https://www.loom.com/share/4c55f395dbd64ef3b69670eccf961124">
<img style="max-width:300px;" src="https://cdn.loom.com/sessions/thumbnails/4c55f395dbd64ef3b69670eccf961124-db2004995e8d621c-full-play.gif">
</a>

## Ways to Use HolmesGPT

<details>
<summary> Analyze your alerts in a free UI</summary>

Includes free use of the Robusta AI model.

![Screenshot 2024-10-31 at 11 40 09](https://github.com/user-attachments/assets/2e90cc7b-4b0a-4386-ab4f-0d36692b549c)


[Sign up for Robusta SaaS](https://platform.robusta.dev/signup/?utm_source=github&utm_medium=holmesgpt-readme&utm_content=ways_to_use_holmesgpt_section) (Kubernetes cluster required) or contact us about on-premise options.
</details>

<details>
<summary>Add root-cause-analysis to Prometheus alerts in Slack</summary>

Investigate Prometheus alerts right from Slack with the official [Robusta integration](https://docs.robusta.dev/holmes_chart_dependency/configuration/ai-analysis.html).

![342708962-e0c9ccde-299e-41d7-84e3-c201277a9ccb (1)](https://github.com/robusta-dev/holmesgpt/assets/494087/fd2451b0-b951-4798-af62-f69affac831e)

Or run HolmesGPT from the cli:

```bash
kubectl port-forward alertmanager-robusta-kube-prometheus-st-alertmanager-0 9093:9093 &
holmes investigate alertmanager --alertmanager-url http://localhost:9093
```

Note - if on Mac OS and using the Docker image, you will need to use `http://docker.for.mac.localhost:9093` instead of `http://localhost:9093`
</details>


<details>
<summary>Query observability data in human language</summary>

Via the Holmes CLI or [a free UI (video)](https://www.loom.com/share/3cdcd94ed6bc458888b338493b108d1d?t=0)

```bash
holmes ask "what pods are in crashloopbackoff in my cluster and why?"
```
</details>

<details>
<summary>OpsGenie Integration</summary>

```bash
holmes investigate opsgenie --opsgenie-api-key <PLACEHOLDER_APIKEY>
```

By default results are displayed in the CLI . Use `--update --opsgenie-team-integration-key <PLACEHOLDER_TEAM_KEY>` to get the results as a comment in the OpsGenie alerts. Refer to the CLI help for more info.

![OpsGenie](./images/opsgenie-holmes-update.png)
</details>


<details>
<summary>PagerDuty Integration</summary>

```bash
holmes investigate pagerduty --pagerduty-api-key <PLACEHOLDER_APIKEY>
```

By default results are displayed in the CLI. Use `--update --pagerduty-user-email <PLACEHOLDER_EMAIL>` to get the results as a comment in the PagerDuty issue. Refer to the CLI help for more info.

![PagerDuty](./images/pagerduty-holmes-update.png)
</details>

<details>
<summary>K9s Plugin</summary>

You can add HolmesGPT as a plugin for K9s to investigate why any Kubernetes resource is unhealthy.

Add the following contents to the K9s plugin file, typically `~/.config/k9s/plugins.yaml` on Linux and `~/Library/Application Support/k9s/plugins.yaml` on Mac. Read more about K9s plugins [here](https://k9scli.io/topics/plugins/) and check your plugin path [here](https://github.com/derailed/k9s?tab=readme-ov-file#k9s-configuration).

**Note**: HolmesGPT must be installed and configured for the K9s plugin to work.

Basic plugin to run an investigation on any Kubernetes object, using the shortcut `Shift + H`:

```yaml
plugins:
  holmesgpt:
    shortCut: Shift-H
    description: Ask HolmesGPT
    scopes:
      - all
    command: bash
    background: false
    confirm: false
    args:
      - -c
      - |
        holmes ask "why is $NAME of $RESOURCE_NAME in -n $NAMESPACE not working as expected"
        echo "Press 'q' to exit"
        while : ; do
        read -n 1 k <&1
        if [[ $k = q ]] ; then
        break
        fi
        done
```

Advanced plugin that lets you modify the questions HolmesGPT asks about the LLM, using the shortcut `Shift + O`. (E.g. you can change the question to "generate an HPA for this deployment" and the AI will follow those instructions and output an HPA configuration.)
```yaml
plugins:
  custom-holmesgpt:
    shortCut: Shift-Q
    description: Custom HolmesGPT Ask
    scopes:
      - all
    command: bash

      - |
        INSTRUCTIONS="# Edit the line below. Lines starting with '#' will be ignored."
        DEFAULT_ASK_COMMAND="why is $NAME of $RESOURCE_NAME in -n $NAMESPACE not working as expected"
        QUESTION_FILE=$(mktemp)

        echo "$INSTRUCTIONS" > "$QUESTION_FILE"
        echo "$DEFAULT_ASK_COMMAND" >> "$QUESTION_FILE"

        # Open the line in the default text editor
        ${EDITOR:-nano} "$QUESTION_FILE"

        # Read the modified line, ignoring lines starting with '#'
        user_input=$(grep -v '^#' "$QUESTION_FILE")
        echo running: holmes ask "\"$user_input\""

        holmes ask "$user_input"
        echo "Press 'q' to exit"
        while : ; do
        read -n 1 k <&1
        if [[ $k = q ]] ; then
        break
        fi
        done
```
</details>

<details>
<summary>Importing Holmes as a Python library and bringing your own LLM</summary>

You can use Holmes as a library and pass in your own LLM implementation. This is particularly useful if LiteLLM or the default Holmes implementation does not suit you.

See an example implementation [here](examples/custom_llm.py).

</details>

Like what you see? Discover [more use cases](#more-use-cases) or get started by [installing HolmesGPT](#installation).

## In-Cluster Installation (Recommended)

Install Holmes + [Robusta](https://github.com/robusta-dev/robusta) as a unified package:

- Analysis based on **GPT-4o** (no API key needed)
- Simple installation using `helm`
- Built-in integrations with **Prometheus alerts** and **Slack**
- Visualize Kubernetes issues on a timeline, and analyze them with Holmes in a single click

**Note:** Requires a Kubernetes cluster.

[Create a free Robusta UI account »](https://platform.robusta.dev/signup/?utm_source=github&utm_medium=holmesgpt-readme&utm_content=easy_install_in_cluster_section)

## More Installation methods

**Prerequisite:** <a href="#getting-an-api-key"> Get an API key for a supported LLM.</a>

**Installation Methods:**

<details>
  <summary>Brew (Mac/Linux)</summary>

1. Add our tap:

```sh
brew tap robusta-dev/homebrew-holmesgpt
```

2. Install holmesgpt:

```sh
brew install holmesgpt
```

3. Check that installation was successful. **This will take a few seconds on the first run - wait patiently.**:

```sh
holmes --help
```

4. Run holmesgpt:

```sh
holmes ask "what issues do I have in my cluster"
```
</details>


<details>
<summary>Prebuilt Docker Container</summary>

Run the prebuilt Docker container `docker.pkg.dev/genuine-flight-317411/devel/holmes`, with extra flags to mount relevant config files (so that kubectl and other tools can access AWS/GCP resources using your local machine's credentials)

```bash
docker run -it --net=host -v ~/.holmes:/root/.holmes -v ~/.aws:/root/.aws -v ~/.config/gcloud:/root/.config/gcloud -v $HOME/.kube/config:/root/.kube/config us-central1-docker.pkg.dev/genuine-flight-317411/devel/holmes ask "what pods are unhealthy and why?"
```
</details>

<details>

<summary>Cutting Edge (Pip and Pipx)</summary>

You can install HolmesGPT from the latest git version with pip or pipx.

We recommend using pipx because it guarantees that HolmesGPT is isolated from other python packages on your system, preventing dependency conflicts.

First [Pipx](https://github.com/pypa/pipx) (skip this step if you are using pip).

Then install HolmesGPT from git with either pip or pipx:

```
pipx install "https://github.com/robusta-dev/holmesgpt/archive/refs/heads/master.zip"
```

Verify that HolmesGPT was installed by checking the version:

```
holmes version
```

To upgrade HolmesGPT with pipx, you can run:

```
pipx upgrade holmesgpt
```
</details>

<details>

<summary>From Source (Python Poetry)</summary>

First [install poetry (the python package manager)](https://python-poetry.org/docs/#installing-with-the-official-installer)

```
git clone https://github.com/robusta-dev/holmesgpt.git
cd holmesgpt
poetry install --no-root
poetry run python3 holmes.py ask "what pods are unhealthy and why?"
```
</details>

<details>
<summary>From Source (Docker)</summary>

Clone the project from github, and then run:

```bash
cd holmesgpt
docker build -t holmes . -f Dockerfile.dev
docker run -it --net=host -v -v ~/.holmes:/root/.holmes -v ~/.aws:/root/.aws -v ~/.config/gcloud:/root/.config/gcloud -v $HOME/.kube/config:/root/.kube/config holmes ask "what pods are unhealthy and why?"
```
</details>

<details>
<summary>Run HolmesGPT in your cluster (Helm)</summary>

Most users should install Holmes using the instructions in the [Robusta docs ↗](https://docs.robusta.dev/master/configuration/ai-analysis.html) and NOT the instructions below.

By using the `Robusta` integration, you’ll benefit from a fully integrated setup that works seamlessly with `Prometheus alerts` and `Slack`. Using the instructions below requires you to build and configure many of these components yourself.

### Environment Variable Configuration

In this mode, all parameters should be passed to the HolmesGPT deployment using environment variables. To securely manage sensitive data, we recommend pulling sensitive variables from Kubernetes `secrets`.

#### Example Configuration
Create a `holmes-values.yaml` file with your desired environment variables:

```yaml
additionalEnvVars:
  - name: MODEL
    value: gpt-4o
  - name: OPENAI_API_KEY
    value: <your open ai key>
```
<<<<<<< HEAD

Install Holmes with Helm:

```bash
helm repo add robusta https://robusta-charts.storage.googleapis.com && helm repo update
helm install holmes robusta/holmes -f holmes-values.yaml
```

For all LLMs, you must provide the `MODEL` environment variable, which specifies the model you are using. Some LLMs may require additional variables.

### Using `{{ env.VARIABLE_NAME }}` for Secrets

For enhanced security and flexibility, you can substitute values directly with environment variables using the `{{ env.VARIABLE_NAME }}` syntax. This is especially useful for passing sensitive information like API keys or credentials.

Example configuration for OpenSearch integration:

```yaml
toolsets:
  opensearch:
    enabled: true
    config:
      # OpenSearch configuration
      opensearch_clusters:
        - hosts:
            - host: "{{ env.OPENSEARCH_URL }}"
              port: 9200
          headers:
            Authorization: "Basic {{ env.OPENSEARCH_BEARER_TOKEN }}"
          # Additional parameters
          use_ssl: true
          ssl_assert_hostname: false
          verify_certs: false
          ssl_show_warn: false
```

In this example:
- `{{ env.OPENSEARCH_URL }}` will be replaced by the `OPENSEARCH_URL` environment variable.
- `{{ env.OPENSEARCH_BEARER_TOKEN }}` will pull the value of the `OPENSEARCH_BEARER_TOKEN` environment variable.

This approach allows sensitive variables to be managed securely, such as by using Kubernetes secrets.

### Custom Toolset Configurations

You can also add custom configurations for other toolsets. For example:

```yaml
toolsets:
  tool_name_here:
    enabled: true
    config:
      # Custom configuration for your tool
      custom_param: "{{ env.CUSTOM_PARAM }}"
```

=======

Install Holmes with Helm:

```bash
helm repo add robusta https://robusta-charts.storage.googleapis.com && helm repo update
helm install holmes robusta/holmes -f holmes-values.yaml
```

For all LLMs, you must provide the `MODEL` environment variable, which specifies the model you are using. Some LLMs may require additional variables.

### Using `{{ env.VARIABLE_NAME }}` for Secrets

For enhanced security and flexibility, you can substitute values directly with environment variables using the `{{ env.VARIABLE_NAME }}` syntax. This is especially useful for passing sensitive information like API keys or credentials.

Example configuration for OpenSearch integration:

```yaml
toolsets:
  opensearch:
    enabled: true
    config:
      # OpenSearch configuration
      opensearch_clusters:
        - hosts:
            - host: "{{ env.OPENSEARCH_URL }}"
              port: 9200
          headers:
            Authorization: "Basic {{ env.OPENSEARCH_BEARER_TOKEN }}"
          # Additional parameters
          use_ssl: true
          ssl_assert_hostname: false
          verify_certs: false
          ssl_show_warn: false
```

In this example:
- `{{ env.OPENSEARCH_URL }}` will be replaced by the `OPENSEARCH_URL` environment variable.
- `{{ env.OPENSEARCH_BEARER_TOKEN }}` will pull the value of the `OPENSEARCH_BEARER_TOKEN` environment variable.

This approach allows sensitive variables to be managed securely, such as by using Kubernetes secrets.

### Custom Toolset Configurations

You can also add custom configurations for other toolsets. For example:

```yaml
toolsets:
  tool_name_here:
    enabled: true
    config:
      # Custom configuration for your tool
      custom_param: "{{ env.CUSTOM_PARAM }}"
```

>>>>>>> e04a5cdc
This structure enables you to add or modify toolset configurations easily, while leveraging environment variables for flexibility and security.

<details>
<summary>OpenAI</summary>

For OpenAI, only the ``model`` and ``api-key`` should be provided

    additionalEnvVars:
    - name: MODEL
      value: gpt-4o
    - name: OPENAI_API_KEY
      valueFrom:
        secretKeyRef:
          name: my-holmes-secret
          key: openAiKey

**Note**: ``gpt-4o`` is optional since it's default model.

</details>

<details>
<summary>Azure OpenAI</summary>

To work with Azure AI, you need to provide the below variables:

    additionalEnvVars:
    - name: MODEL
      value: azure/my-azure-deployment         # your azure deployment name
    - name: AZURE_API_VERSION
      value: 2024-02-15-preview                # azure openai api version
    - name: AZURE_API_BASE
      value: https://my-org.openai.azure.com/  # base azure openai url
    - name: AZURE_API_KEY
      valueFrom:
        secretKeyRef:
          name: my-holmes-secret
          key: azureOpenAiKey

</details>

<details>
<summary>AWS Bedrock</summary>

    enablePostProcessing: true
    additionalEnvVars:
    - name: MODEL
      value: bedrock/anthropic.claude-3-5-sonnet-20240620-v1:0
    - name: AWS_REGION_NAME
      value: us-east-1
    - name: AWS_ACCESS_KEY_ID
      valueFrom:
        secretKeyRef:
          name: my-holmes-secret
          key: awsAccessKeyId
    - name: AWS_SECRET_ACCESS_KEY
      valueFrom:
        secretKeyRef:
          name: my-holmes-secret
          key: awsSecretAccessKey

**Note**: ``bedrock claude`` provides better results when using post-processing to summarize the results.
</details>


</details>

### Getting an API Key

HolmesGPT requires an LLM API Key to function. The most common option is OpenAI, but many [LiteLLM-compatible](https://docs.litellm.ai/docs/providers/) models are supported. To use an LLM, set `--model` (e.g. `gpt-4o` or `bedrock/anthropic.claude-3-5-sonnet-20240620-v1:0`) and `--api-key` (if necessary). Depending on the provider, you may need to set environment variables too.

**Instructions for popular LLMs:**

<details>
<summary>OpenAI</summary>

To work with OpenAI’s GPT 3.5 or GPT-4 models you need a paid [OpenAI API key](https://help.openai.com/en/articles/4936850-where-do-i-find-my-openai-api-key).

**Note**: This is different from being a “ChatGPT Plus” subscriber.

Pass your API key to holmes with the `--api-key` cli argument. Because OpenAI is the default LLM, the `--model` flag is optional for OpenAI (gpt-4o is the default).

```
holmes ask --api-key="..." "what pods are crashing in my cluster and why?"
```

If you prefer not to pass secrets on the cli, set the OPENAI_API_KEY environment variable or save the API key in a HolmesGPT config file.

</details>

<details>
<summary>Azure OpenAI</summary>

To work with Azure AI, you need an [Azure OpenAI resource](https://learn.microsoft.com/en-us/azure/ai-services/openai/how-to/create-resource?pivots=web-portal#create-a-resource) and to set the following environment variables:

* AZURE_API_VERSION - e.g. 2024-02-15-preview
* AZURE_API_BASE - e.g. https://my-org.openai.azure.com/
* AZURE_API_KEY (optional) - equivalent to the `--api-key` cli argument

Set those environment variables and run:

```bash
holmes ask "what pods are unhealthy and why?" --model=azure/<DEPLOYMENT_NAME> --api-key=<API_KEY>
```

Refer [LiteLLM Azure docs ↗](https://litellm.vercel.app/docs/providers/azure) for more details.
</details>

<details>
<summary>AWS Bedrock</summary>

Before running the below command you must run `pip install boto3>=1.28.57` and set the following environment variables:

* `AWS_REGION_NAME`
* `AWS_ACCESS_KEY_ID`
* `AWS_SECRET_ACCESS_KEY`

If the AWS cli is already configured on your machine, you may be able to find those parameters with:

```console
cat ~/.aws/credentials ~/.aws/config
```

Once everything is configured, run:
```console
holmes ask "what pods are unhealthy and why?" --model=bedrock/<MODEL_NAME>
```

Be sure to replace `MODEL_NAME` with a model you have access to - e.g. `anthropic.claude-3-5-sonnet-20240620-v1:0`. To list models your account can access:

```
aws bedrock list-foundation-models --region=us-east-1
```

Note that different models are available in different regions. For example, Claude Opus is only available in us-west-2.

Refer to [LiteLLM Bedrock docs ↗](https://litellm.vercel.app/docs/providers/bedrock) for more details.
</details>

<details>
<summary>Using Ollama</summary>
Ollama is supported, but buggy. We recommend using other models if you can, until Ollama tool-calling capabilities improve.
Specifically, Ollama often calls tools with non-existent or missing parameters.

If you'd like to try using Ollama anyway, see below:
```
export OLLAMA_API_BASE="http://localhost:11434"
holmes ask "what pods are unhealthy in my cluster?" --model="ollama_chat/llama3.1"
```

You can also connect to Ollama in the standard OpenAI format (this should be equivalent to the above):

```
# note the v1 at the end
export OPENAI_API_BASE="http://localhost:11434/v1"
# holmes requires OPENAPI_API_KEY to be set but value does not matter
export OPENAI_API_KEY=123
holmes ask "what pods are unhealthy in my cluster?" --model="openai/llama3.1"
```

</details>
<details>
<summary>Gemini/Google AI Studio</summary>

To use Gemini, set the `GEMINI_API_KEY` environment variable as follows:

```bash
export GEMINI_API_KEY="your-gemini-api-key"
```

Once the environment variable is set, you can run the following command to interact with Gemini:

```bash
holmes ask "what pods are unhealthy and why?" --model=gemini/<MODEL_NAME>
```

Be sure to replace `MODEL_NAME` with a model you have access to - e.g., `gemini-pro`,`gemini/gemini-1.5-flash`, etc.

</details>
<details>
<summary>Vertex AI Gemini</summary>

To use Vertex AI with Gemini models, set the following environment variables:

```bash
export VERTEXAI_PROJECT="your-project-id"
export VERTEXAI_LOCATION="us-central1"
export GOOGLE_APPLICATION_CREDENTIALS="path/to/your/service_account_key.json"
```

Once the environment variables are set, you can run the following command to interact with Vertex AI Gemini models:

```bash
poetry run python holmes.py ask "what pods are unhealthy and why?" --model "vertex_ai/<MODEL_NAME>"
```

Be sure to replace `MODEL_NAME` with a model you have access to - e.g., `gemini-pro`,`gemini-2.0-flash-exp`, etc.
Ensure you have the correct project, location, and credentials for accessing the desired Vertex AI model.

</details>
<details>
<summary>Using other OpenAI-compatible models</summary>

You will need an LLM with support for function-calling (tool-calling).

* Set the environment variable for your URL with `OPENAI_API_BASE`
* Set the model as `openai/<your-model-name>` (e.g., `llama3.1:latest`)
* Set your API key (if your URL doesn't require a key, then add a random value for `--api-key`)

```bash
export OPENAI_API_BASE=<URL_HERE>
holmes ask "what pods are unhealthy and why?" --model=openai/<MODEL_NAME> --api-key=<API_KEY_HERE>
```

**Important: Please verify that your model and inference server support function calling! HolmesGPT is currently unable to check if the LLM it was given supports function-calling or not. Some models that lack function-calling capabilities will  hallucinate answers instead of reporting that they are unable to call functions. This behaviour depends on the model.**

In particular, note that [vLLM does not yet support function calling](https://github.com/vllm-project/vllm/issues/1869), whereas [llama-cpp does support it](https://github.com/abetlen/llama-cpp-python?tab=readme-ov-file#function-calling).

</details>

**Additional LLM Configuration:**

<details>
<summary>Trusting custom Certificate Authority (CA) certificate</summary>
If your llm provider url uses a certificate from a custom CA, in order to trust it, base-64 encode the certificate, and store it in an environment variable named <b>CERTIFICATE</b>
</details>

### Enabling Integrations

<details>
<summary>Confluence</summary>
HolmesGPT can read runbooks from Confluence. To give it access, set the following environment variables:

* `CONFLUENCE_BASE_URL` - e.g. https://robusta-dev-test.atlassian.net
* `CONFLUENCE_USER` - e.g. user@company.com
* `CONFLUENCE_API_KEY` - [refer to Atlassian docs on generating API keys](https://support.atlassian.com/atlassian-account/docs/manage-api-tokens-for-your-atlassian-account/)
</details>

<details>
<summary>
Jira, GitHub, OpsGenie, PagerDuty, and AlertManager
</summary>

HolmesGPT can pull tickets/alerts from each of these sources and investigate them.

Refer to `holmes investigate jira --help` etc for details.
</details>


<details>
<summary>
Fetching runbooks through URLs
</summary>

HolmesGPT can consult webpages containing runbooks or other relevant information.
This is done through a HTTP GET and the resulting HTML is then cleaned and parsed into markdown.
Any Javascript that is on the webpage is ignored.
</details>

<details>
<summary>
Using Grafana Loki
</summary>

HolmesGPT can consult logs from [Loki](https://grafana.com/oss/loki/) by proxying through a [Grafana](https://grafana.com/oss/grafana/) instance.

To configure loki toolset:

```yaml
toolsets:
  grafana/loki:
    enabled: true
    config:
      api_key: "{{ env.GRAFANA_API_KEY }}"
      url: "http://loki-url"
```

For search terms, you can optionally tweak the search terms used by the toolset.
This is done by appending the following to your Holmes grafana/loki configuration:

```yaml
pod_name_search_key: "pod"
namespace_search_key: "namespace"
node_name_search_key: "node"
```

> You only need to tweak the configuration file if your Loki logs settings for pod, namespace and node differ from the above defaults.

</details>

<details>
<summary>
Using Grafana Tempo
</summary>

HolmesGPT can fetch trace information from Grafana Tempo to debug performance related issues.

Tempo is configured the using the same Grafana settings as the Grafana Loki toolset.

</details>


<details>
<summary>
ArgoCD
</summary>

Holmes can use the `argocd` CLI to get details about the ArgoCD setup like the apps configuration and status, clusters and projects within ArgoCD.
To enable ArgoCD, set the `ARGOCD_AUTH_TOKEN` environment variable as described in the [argocd documentation](https://argo-cd.readthedocs.io/en/latest/user-guide/commands/argocd_account_generate-token/).

</details>

## More Use Cases

HolmesGPT was designed for incident response, but it is a general DevOps assistant too. Here are some examples:

<details>
<summary>Ask Questions About Your Cloud</summary>

```bash
holmes ask "what services does my cluster expose externally?"
```
</details>

<details>
<summary>Ticket Management - Automatically Respond to Jira tickets related to DevOps tasks</summary>

```bash
holmes investigate jira  --jira-url https://<PLACEDHOLDER>.atlassian.net --jira-username <PLACEHOLDER_EMAIL> --jira-api-key <PLACEHOLDER_API_KEY>
```
</details>

<details>
<summary>Find the right configuration to change in big Helm charts</summary>

LLM uses the built-in [Helm toolset](./holmes/plugins/toolsets/helm.yaml) to gather information.

```bash
holmes ask "what helm value should I change to increase memory request of the my-argo-cd-argocd-server-6864949974-lzp6m pod"
```
</details>

<details>
<summary>Optimize Docker container size</summary>

LLM uses the built-in [Docker toolset](./holmes/plugins/toolsets/docker.yaml) to gather information.

```bash
holmes ask "Tell me what layers of my pavangudiwada/robusta-ai docker image consume the most storage and suggest some fixes to it"
```
</details>

## Customizing HolmesGPT

HolmesGPT can investigate many issues out of the box, with no customization or training.

That said, we provide several extension points for teaching HolmesGPT to investigate your issues, according to your best practices. The two main extension points are:

* Custom Tools - give HolmesGPT access to data that it can't otherwise access - e.g. traces, APM data, or custom APIs
* Custom Runbooks - give HolmesGPT instructions for investigating specific issues it otherwise wouldn't know how to handle

<details>
<summary>Add Custom Tools</summary>

The more data you give HolmesGPT, the better it will perform. Give it access to more data by adding custom tools.

New tools are loaded using `-t` from [custom toolset files](./examples/custom_toolset.yaml) or by adding them to the `~/.holmes/config.yaml` with the setting `custom_toolsets: ["/path/to/toolset.yaml"]`.
</details>

<details>
<summary>Add Custom Runbooks</summary>

HolmesGPT can investigate by following runbooks written in plain English. Add your own runbooks to provided the LLM specific instructions.

New runbooks are loaded using `-r` from [custom runbook files](./examples/custom_runbooks.yaml) or by adding them to the `~/.holmes/config.yaml` with the `custom_runbooks: ["/path/to/runbook.yaml"]`.
</details>

<details>
<summary>Reading settings from a config file</summary>

You can customize HolmesGPT's behaviour with command line flags, or you can save common settings in config file for re-use.

You can view an example config file with all available settings [here](config.example.yaml).

By default, without specifying `--config` the agent will try to read `~/.holmes/config.yaml`. When settings are present in both config file and cli, the cli option takes precedence.


<details>
<summary>Custom Toolsets</summary>

You can define your own custom toolsets to extend the functionality of your setup. These toolsets can include querying company-specific data, fetching logs from observability tools, and more.

```bash
# Add paths to your custom toolsets here
# Example: ["path/to/your/custom_toolset.yaml"]
#custom_toolsets: ["examples/custom_toolset.yaml"]
```
</details>

<details>

<summary>Alertmanager Configuration</summary>

Configure the URL for your Alertmanager instance to enable alert management and notifications.

```bash
# URL for the Alertmanager
#alertmanager_url: "http://localhost:9093"
```
</details>

<details>

<summary>Jira Integration</summary>

Integrate with Jira to automate issue tracking and project management tasks. Provide your Jira credentials and specify the query to fetch issues and optionally update their status.

```bash
# Jira credentials and query settings
#jira_username: "user@company.com"
#jira_api_key: "..."
#jira_url: "https://your-company.atlassian.net"
#jira_query: "project = 'Natan Test Project' and Status = 'To Do'"
```

1. **jira_username**: The email you use to log into your Jira account. Eg: `jira-user@company.com`
2. **jira_api_key**: Follow these [instructions](https://support.atlassian.com/atlassian-account/docs/manage-api-tokens-for-your-atlassian-account/) to get your API key.
3. **jira_url**: The URL of your workspace. For example: [https://workspace.atlassian.net](https://workspace.atlassian.net) (**Note:** schema (https) is required)
4. **project**: Name of the project you want the Jira tickets to be created in. Go to **Project Settings** -> **Details** -> **Name**.
5. **status**: Status of a ticket. Example: `To Do`, `In Progress`
</details>

<details>

<summary>GitHub Integration</summary>

Integrate with GitHub to automate issue tracking and project management tasks. Provide your GitHub PAT (*personal access token*) and specify the `owner/repository`.

```bash
# GitHub credentials and query settings
#github_owner: "robusta-dev"
#github_pat: "..."
#github_url: "https://api.github.com" (default)
#github_repository: "holmesgpt"
#github_query: "is:issue is:open"
```

1. **github_owner**: The repository owner. Eg: `robusta-dev`
2. **github_pat**: Follow these [instructions](https://docs.github.com/en/authentication/keeping-your-account-and-data-secure/managing-your-personal-access-tokens#creating-a-fine-grained-personal-access-token) to get your GitHub pat (*personal access token*).
3. **github_url**: The URL of your GitHub API. For example: [https://api.github.com](https://api.github.com) (**Note:** schema (https) is required)
4. **github_repository**: Name of the repository you want the GitHub issues to be scanned. Eg: `holmesgpt`.
</details>

<details>
<summary>PagerDuty Integration</summary>

Integrate with PagerDuty to automate incident tracking and project management tasks. Provide your PagerDuty credentials and specify the user email to update the incident with findings.

```bash
pagerduty_api_key: "..."
pagerduty_user_email: "user@mail.com"
pagerduty_incident_key:  "..."
```

1. **pagerduty_api_key**: The PagerDuty API key.  This can be found in the PagerDuty UI under Integrations > API Access Key.
2. **pagerduty_user_email**: When --update is set, which user will be listed as the user who updated the incident. (Must be the email of a valid user in your PagerDuty account.)
3. **pagerduty_incident_key**: If provided, only analyze a single PagerDuty incident matching this key
</details>

<details>
<summary>OpsGenie Integration</summary>

Integrate with OpsGenie to automate alert investigations. Provide your OpsGenie credentials and specify the query to fetch alerts.

```bash
opsgenie_api_key : "..."
opsgenie-team-integration-key: "...."
opsgenie-query: "..."
```

1. **opsgenie_api_key**: The OpsGenie API key. Get it from Settings > API key management > Add new API key
2. **opsgenie-team-integration-key**: OpsGenie Team Integration key for writing back results. (NOT a normal API Key.) Get it from Teams > YourTeamName > Integrations > Add Integration > API Key. Don't forget to turn on the integration and add the Team as Responders to the alert.
3. **opsgenie-query**: E.g. 'message: Foo' (see https://support.atlassian.com/opsgenie/docs/search-queries-for-alerts/)
</details>


<details>

<summary>Slack Integration</summary>

Configure Slack to send notifications to specific channels. Provide your Slack token and the desired channel for notifications.

```bash
# Slack token and channel configuration
#slack_token: "..."
#slack_channel: "#general"
```

1. **slack-token**: The Slack API key. You can generate with `pip install robusta-cli && robusta integrations slack`
2. **slack-channel**: The Slack channel where you want to receive the findings.

</details>


<details>
<summary>OpenSearch Integration</summary>

The OpenSearch toolset (`opensearch`) allows Holmes to consult an opensearch cluster for its health, settings and shards information.
<<<<<<< HEAD
The toolset supports multiple opensearch or elasticsearch clusters that are configured by editing Holmes' configuration file (or in cluster to the configuration secret):
=======
The toolset supports multiple opensearch or elasticsearch clusters that are configured by editing Holmes' configuration file:
>>>>>>> e04a5cdc

```                                                                                 
opensearch_clusters:
  - hosts:
      - https://my_elasticsearch.us-central1.gcp.cloud.es.io:443
    headers:
      Authorization: "ApiKey <your_API_key>"
# or
#  - hosts:
#      - https://my_elasticsearch.us-central1.gcp.cloud.es.io:443
#    http_auth:
#      username: ELASTIC_USERNAME
#      password: ELASTIC_PASSWORD
```

The configuration for each OpenSearch cluster is passed directly to the [opensearch-py](https://github.com/opensearch-project/opensearch-py) module. Refer to the module's documentation for detailed guidance on configuring connectivity.

To enable OpenSearch integration when running HolmesGPT in a Kubernetes cluster, **include the following configuration** in the `Helm chart`:

```yaml
toolsets:
  opensearch:
    enabled: true
    config:
      # OpenSearch configuration
      opensearch_clusters:
        - hosts:
            - host: "{{ env.OPENSEARCH_URL }}"
              port: 9200
          headers:
            Authorization: "Basic {{ env.OPENSEARCH_BEARER_TOKEN }}"
          # Additional parameters
          use_ssl: true
          ssl_assert_hostname: false
          verify_certs: false
          ssl_show_warn: false
```

</details>


<details>

<summary>Custom Runbooks</summary>

Define custom runbooks to give explicit instructions to the LLM on how to investigate certain alerts. This can help in achieving better results for known alerts.

```bash
# Add paths to your custom runbooks here
# Example: ["path/to/your/custom_runbook.yaml"]
#custom_runbooks: ["examples/custom_runbooks.yaml"]
```
</details>

### Large Language Model (LLM) Configuration

Choose between OpenAI, Azure, AWS Bedrock, and more. Provide the necessary API keys and endpoints for the selected service.


<details>

<summary>OpenAI</summary>

```bash
# Configuration for OpenAI LLM
#api_key: "your-secret-api-key"
```
</details>

<details>

<summary>Azure</summary>

```bash
# Configuration for Azure LLM
#api_key: "your-secret-api-key"
#model: "azure/<DEPLOYMENT_NAME>"
#you will also need to set environment variables - see above
```
</details>

<summary>Bedrock</summary>

```bash
# Configuration for AWS Bedrock LLM
#model: "bedrock/<MODEL_ID>"
#you will also need to set environment variables - see above
```
</details>

</details>

## License

Distributed under the MIT License. See [LICENSE.txt](https://github.com/robusta-dev/holmesgpt/blob/master/LICENSE.txt) for more information.
<!-- Change License -->

## Support

If you have any questions, feel free to message us on [robustacommunity.slack.com](https://bit.ly/robusta-slack)

## How to Contribute

To contribute to HolmesGPT, first follow the <a href="#installation"><strong>Installation</strong></a> instructions for **running HolmesGPT from source using Poetry.** Then follow an appropriate guide below, or ask us for help on [Slack](https://bit.ly/robusta-slack)

<details>
<summary>Adding new runbooks</summary>

You can contribute knowledge on solving common alerts and HolmesGPT will use this knowledge to solve related issues. To do so, add a new file to [./holmes/plugins/runbooks](holmes/plugins/runbooks) - or edit an existing runbooks file in that same directory.

Note: if you prefer to keep your runbooks private, you can store them locally and pass them to HolmesGPT with the `-r` flag. However, if your runbooks relate to common problems that others may encounter, please consider opening a PR and making HolmesGPT better for everyone!

</details>

<details>
<summary>Adding new toolsets</summary>

You can add define new tools in YAML and HolmesGPT will use those tools in it's investigation. To do so, add a new file to [./holmes/plugins/toolsets](holmes/plugins/toolsets) - or edit an existing toolsets file in that same directory.

Note: if you prefer to keep your tools private, you can store them locally and pass them to HolmesGPT with the `-t` flag. However, please consider contributing your toolsets! At least one other community member will probably find them useful!

</details>

<details>
<summary>Modifying the default prompts (prompt engineering)</summary>

The default prompts for HolmesGPT are located in [./holmes/plugins/prompts](holmes/plugins/prompts). Most `holmes` commands accept a `--system-prompt` flag that you can use to override this.

If you find a scenario where the default prompts don't work, please consider letting us know by opening a GitHub issue or messaging us on Slack! We have an internal evaluation framework for benchmarking prompts on many troubleshooting scenarios and if you share a case where HolmesGPT doesn't work, we will be able to add it to our test framework and fix the performance on that issue and similar ones.

</details>

<details>
<summary>Adding new data sources</summary>

If you want HolmesGPT to investigate external tickets or alert, you can add a new datasource. This requires modifying the source code and opening a PR. [You can see an example PR like that here, which added support for investigating GitHub issues](https://github.com/robusta-dev/holmesgpt/pull/28/files).

</details><|MERGE_RESOLUTION|>--- conflicted
+++ resolved
@@ -312,7 +312,6 @@
   - name: OPENAI_API_KEY
     value: <your open ai key>
 ```
-<<<<<<< HEAD
 
 Install Holmes with Helm:
 
@@ -367,22 +366,532 @@
       custom_param: "{{ env.CUSTOM_PARAM }}"
 ```
 
-=======
-
-Install Holmes with Helm:
-
-```bash
-helm repo add robusta https://robusta-charts.storage.googleapis.com && helm repo update
-helm install holmes robusta/holmes -f holmes-values.yaml
-```
-
-For all LLMs, you must provide the `MODEL` environment variable, which specifies the model you are using. Some LLMs may require additional variables.
-
-### Using `{{ env.VARIABLE_NAME }}` for Secrets
-
-For enhanced security and flexibility, you can substitute values directly with environment variables using the `{{ env.VARIABLE_NAME }}` syntax. This is especially useful for passing sensitive information like API keys or credentials.
-
-Example configuration for OpenSearch integration:
+This structure enables you to add or modify toolset configurations easily, while leveraging environment variables for flexibility and security.
+
+<details>
+<summary>OpenAI</summary>
+
+For OpenAI, only the ``model`` and ``api-key`` should be provided
+
+    additionalEnvVars:
+    - name: MODEL
+      value: gpt-4o
+    - name: OPENAI_API_KEY
+      valueFrom:
+        secretKeyRef:
+          name: my-holmes-secret
+          key: openAiKey
+
+**Note**: ``gpt-4o`` is optional since it's default model.
+
+</details>
+
+<details>
+<summary>Azure OpenAI</summary>
+
+To work with Azure AI, you need to provide the below variables:
+
+    additionalEnvVars:
+    - name: MODEL
+      value: azure/my-azure-deployment         # your azure deployment name
+    - name: AZURE_API_VERSION
+      value: 2024-02-15-preview                # azure openai api version
+    - name: AZURE_API_BASE
+      value: https://my-org.openai.azure.com/  # base azure openai url
+    - name: AZURE_API_KEY
+      valueFrom:
+        secretKeyRef:
+          name: my-holmes-secret
+          key: azureOpenAiKey
+
+</details>
+
+<details>
+<summary>AWS Bedrock</summary>
+
+    enablePostProcessing: true
+    additionalEnvVars:
+    - name: MODEL
+      value: bedrock/anthropic.claude-3-5-sonnet-20240620-v1:0
+    - name: AWS_REGION_NAME
+      value: us-east-1
+    - name: AWS_ACCESS_KEY_ID
+      valueFrom:
+        secretKeyRef:
+          name: my-holmes-secret
+          key: awsAccessKeyId
+    - name: AWS_SECRET_ACCESS_KEY
+      valueFrom:
+        secretKeyRef:
+          name: my-holmes-secret
+          key: awsSecretAccessKey
+
+**Note**: ``bedrock claude`` provides better results when using post-processing to summarize the results.
+</details>
+
+
+</details>
+
+### Getting an API Key
+
+HolmesGPT requires an LLM API Key to function. The most common option is OpenAI, but many [LiteLLM-compatible](https://docs.litellm.ai/docs/providers/) models are supported. To use an LLM, set `--model` (e.g. `gpt-4o` or `bedrock/anthropic.claude-3-5-sonnet-20240620-v1:0`) and `--api-key` (if necessary). Depending on the provider, you may need to set environment variables too.
+
+**Instructions for popular LLMs:**
+
+<details>
+<summary>OpenAI</summary>
+
+To work with OpenAI’s GPT 3.5 or GPT-4 models you need a paid [OpenAI API key](https://help.openai.com/en/articles/4936850-where-do-i-find-my-openai-api-key).
+
+**Note**: This is different from being a “ChatGPT Plus” subscriber.
+
+Pass your API key to holmes with the `--api-key` cli argument. Because OpenAI is the default LLM, the `--model` flag is optional for OpenAI (gpt-4o is the default).
+
+```
+holmes ask --api-key="..." "what pods are crashing in my cluster and why?"
+```
+
+If you prefer not to pass secrets on the cli, set the OPENAI_API_KEY environment variable or save the API key in a HolmesGPT config file.
+
+</details>
+
+<details>
+<summary>Azure OpenAI</summary>
+
+To work with Azure AI, you need an [Azure OpenAI resource](https://learn.microsoft.com/en-us/azure/ai-services/openai/how-to/create-resource?pivots=web-portal#create-a-resource) and to set the following environment variables:
+
+* AZURE_API_VERSION - e.g. 2024-02-15-preview
+* AZURE_API_BASE - e.g. https://my-org.openai.azure.com/
+* AZURE_API_KEY (optional) - equivalent to the `--api-key` cli argument
+
+Set those environment variables and run:
+
+```bash
+holmes ask "what pods are unhealthy and why?" --model=azure/<DEPLOYMENT_NAME> --api-key=<API_KEY>
+```
+
+Refer [LiteLLM Azure docs ↗](https://litellm.vercel.app/docs/providers/azure) for more details.
+</details>
+
+<details>
+<summary>AWS Bedrock</summary>
+
+Before running the below command you must run `pip install boto3>=1.28.57` and set the following environment variables:
+
+* `AWS_REGION_NAME`
+* `AWS_ACCESS_KEY_ID`
+* `AWS_SECRET_ACCESS_KEY`
+
+If the AWS cli is already configured on your machine, you may be able to find those parameters with:
+
+```console
+cat ~/.aws/credentials ~/.aws/config
+```
+
+Once everything is configured, run:
+```console
+holmes ask "what pods are unhealthy and why?" --model=bedrock/<MODEL_NAME>
+```
+
+Be sure to replace `MODEL_NAME` with a model you have access to - e.g. `anthropic.claude-3-5-sonnet-20240620-v1:0`. To list models your account can access:
+
+```
+aws bedrock list-foundation-models --region=us-east-1
+```
+
+Note that different models are available in different regions. For example, Claude Opus is only available in us-west-2.
+
+Refer to [LiteLLM Bedrock docs ↗](https://litellm.vercel.app/docs/providers/bedrock) for more details.
+</details>
+
+<details>
+<summary>Using Ollama</summary>
+Ollama is supported, but buggy. We recommend using other models if you can, until Ollama tool-calling capabilities improve.
+Specifically, Ollama often calls tools with non-existent or missing parameters.
+
+If you'd like to try using Ollama anyway, see below:
+```
+export OLLAMA_API_BASE="http://localhost:11434"
+holmes ask "what pods are unhealthy in my cluster?" --model="ollama_chat/llama3.1"
+```
+
+You can also connect to Ollama in the standard OpenAI format (this should be equivalent to the above):
+
+```
+# note the v1 at the end
+export OPENAI_API_BASE="http://localhost:11434/v1"
+# holmes requires OPENAPI_API_KEY to be set but value does not matter
+export OPENAI_API_KEY=123
+holmes ask "what pods are unhealthy in my cluster?" --model="openai/llama3.1"
+```
+
+</details>
+<details>
+<summary>Gemini/Google AI Studio</summary>
+
+To use Gemini, set the `GEMINI_API_KEY` environment variable as follows:
+
+```bash
+export GEMINI_API_KEY="your-gemini-api-key"
+```
+
+Once the environment variable is set, you can run the following command to interact with Gemini:
+
+```bash
+holmes ask "what pods are unhealthy and why?" --model=gemini/<MODEL_NAME>
+```
+
+Be sure to replace `MODEL_NAME` with a model you have access to - e.g., `gemini-pro`,`gemini/gemini-1.5-flash`, etc.
+
+</details>
+<details>
+<summary>Vertex AI Gemini</summary>
+
+To use Vertex AI with Gemini models, set the following environment variables:
+
+```bash
+export VERTEXAI_PROJECT="your-project-id"
+export VERTEXAI_LOCATION="us-central1"
+export GOOGLE_APPLICATION_CREDENTIALS="path/to/your/service_account_key.json"
+```
+
+Once the environment variables are set, you can run the following command to interact with Vertex AI Gemini models:
+
+```bash
+poetry run python holmes.py ask "what pods are unhealthy and why?" --model "vertex_ai/<MODEL_NAME>"
+```
+
+Be sure to replace `MODEL_NAME` with a model you have access to - e.g., `gemini-pro`,`gemini-2.0-flash-exp`, etc.
+Ensure you have the correct project, location, and credentials for accessing the desired Vertex AI model.
+
+</details>
+<details>
+<summary>Using other OpenAI-compatible models</summary>
+
+You will need an LLM with support for function-calling (tool-calling).
+
+* Set the environment variable for your URL with `OPENAI_API_BASE`
+* Set the model as `openai/<your-model-name>` (e.g., `llama3.1:latest`)
+* Set your API key (if your URL doesn't require a key, then add a random value for `--api-key`)
+
+```bash
+export OPENAI_API_BASE=<URL_HERE>
+holmes ask "what pods are unhealthy and why?" --model=openai/<MODEL_NAME> --api-key=<API_KEY_HERE>
+```
+
+**Important: Please verify that your model and inference server support function calling! HolmesGPT is currently unable to check if the LLM it was given supports function-calling or not. Some models that lack function-calling capabilities will  hallucinate answers instead of reporting that they are unable to call functions. This behaviour depends on the model.**
+
+In particular, note that [vLLM does not yet support function calling](https://github.com/vllm-project/vllm/issues/1869), whereas [llama-cpp does support it](https://github.com/abetlen/llama-cpp-python?tab=readme-ov-file#function-calling).
+
+</details>
+
+**Additional LLM Configuration:**
+
+<details>
+<summary>Trusting custom Certificate Authority (CA) certificate</summary>
+If your llm provider url uses a certificate from a custom CA, in order to trust it, base-64 encode the certificate, and store it in an environment variable named <b>CERTIFICATE</b>
+</details>
+
+### Enabling Integrations
+
+<details>
+<summary>Confluence</summary>
+HolmesGPT can read runbooks from Confluence. To give it access, set the following environment variables:
+
+* `CONFLUENCE_BASE_URL` - e.g. https://robusta-dev-test.atlassian.net
+* `CONFLUENCE_USER` - e.g. user@company.com
+* `CONFLUENCE_API_KEY` - [refer to Atlassian docs on generating API keys](https://support.atlassian.com/atlassian-account/docs/manage-api-tokens-for-your-atlassian-account/)
+</details>
+
+<details>
+<summary>
+Jira, GitHub, OpsGenie, PagerDuty, and AlertManager
+</summary>
+
+HolmesGPT can pull tickets/alerts from each of these sources and investigate them.
+
+Refer to `holmes investigate jira --help` etc for details.
+</details>
+
+
+<details>
+<summary>
+Fetching runbooks through URLs
+</summary>
+
+HolmesGPT can consult webpages containing runbooks or other relevant information.
+This is done through a HTTP GET and the resulting HTML is then cleaned and parsed into markdown.
+Any Javascript that is on the webpage is ignored.
+</details>
+
+<details>
+<summary>
+Using Grafana Loki
+</summary>
+
+HolmesGPT can consult logs from [Loki](https://grafana.com/oss/loki/) by proxying through a [Grafana](https://grafana.com/oss/grafana/) instance.
+
+To configure loki toolset:
+
+```yaml
+toolsets:
+  grafana/loki:
+    enabled: true
+    config:
+      api_key: "{{ env.GRAFANA_API_KEY }}"
+      url: "http://loki-url"
+```
+
+For search terms, you can optionally tweak the search terms used by the toolset.
+This is done by appending the following to your Holmes grafana/loki configuration:
+
+```yaml
+pod_name_search_key: "pod"
+namespace_search_key: "namespace"
+node_name_search_key: "node"
+```
+
+> You only need to tweak the configuration file if your Loki logs settings for pod, namespace and node differ from the above defaults.
+
+</details>
+
+<details>
+<summary>
+Using Grafana Tempo
+</summary>
+
+HolmesGPT can fetch trace information from Grafana Tempo to debug performance related issues.
+
+Tempo is configured the using the same Grafana settings as the Grafana Loki toolset.
+
+</details>
+
+
+<details>
+<summary>
+ArgoCD
+</summary>
+
+Holmes can use the `argocd` CLI to get details about the ArgoCD setup like the apps configuration and status, clusters and projects within ArgoCD.
+To enable ArgoCD, set the `ARGOCD_AUTH_TOKEN` environment variable as described in the [argocd documentation](https://argo-cd.readthedocs.io/en/latest/user-guide/commands/argocd_account_generate-token/).
+
+</details>
+
+## More Use Cases
+
+HolmesGPT was designed for incident response, but it is a general DevOps assistant too. Here are some examples:
+
+<details>
+<summary>Ask Questions About Your Cloud</summary>
+
+```bash
+holmes ask "what services does my cluster expose externally?"
+```
+</details>
+
+<details>
+<summary>Ticket Management - Automatically Respond to Jira tickets related to DevOps tasks</summary>
+
+```bash
+holmes investigate jira  --jira-url https://<PLACEDHOLDER>.atlassian.net --jira-username <PLACEHOLDER_EMAIL> --jira-api-key <PLACEHOLDER_API_KEY>
+```
+</details>
+
+<details>
+<summary>Find the right configuration to change in big Helm charts</summary>
+
+LLM uses the built-in [Helm toolset](./holmes/plugins/toolsets/helm.yaml) to gather information.
+
+```bash
+holmes ask "what helm value should I change to increase memory request of the my-argo-cd-argocd-server-6864949974-lzp6m pod"
+```
+</details>
+
+<details>
+<summary>Optimize Docker container size</summary>
+
+LLM uses the built-in [Docker toolset](./holmes/plugins/toolsets/docker.yaml) to gather information.
+
+```bash
+holmes ask "Tell me what layers of my pavangudiwada/robusta-ai docker image consume the most storage and suggest some fixes to it"
+```
+</details>
+
+## Customizing HolmesGPT
+
+HolmesGPT can investigate many issues out of the box, with no customization or training.
+
+That said, we provide several extension points for teaching HolmesGPT to investigate your issues, according to your best practices. The two main extension points are:
+
+* Custom Tools - give HolmesGPT access to data that it can't otherwise access - e.g. traces, APM data, or custom APIs
+* Custom Runbooks - give HolmesGPT instructions for investigating specific issues it otherwise wouldn't know how to handle
+
+<details>
+<summary>Add Custom Tools</summary>
+
+The more data you give HolmesGPT, the better it will perform. Give it access to more data by adding custom tools.
+
+New tools are loaded using `-t` from [custom toolset files](./examples/custom_toolset.yaml) or by adding them to the `~/.holmes/config.yaml` with the setting `custom_toolsets: ["/path/to/toolset.yaml"]`.
+</details>
+
+<details>
+<summary>Add Custom Runbooks</summary>
+
+HolmesGPT can investigate by following runbooks written in plain English. Add your own runbooks to provided the LLM specific instructions.
+
+New runbooks are loaded using `-r` from [custom runbook files](./examples/custom_runbooks.yaml) or by adding them to the `~/.holmes/config.yaml` with the `custom_runbooks: ["/path/to/runbook.yaml"]`.
+</details>
+
+<details>
+<summary>Reading settings from a config file</summary>
+
+You can customize HolmesGPT's behaviour with command line flags, or you can save common settings in config file for re-use.
+
+You can view an example config file with all available settings [here](config.example.yaml).
+
+By default, without specifying `--config` the agent will try to read `~/.holmes/config.yaml`. When settings are present in both config file and cli, the cli option takes precedence.
+
+
+<details>
+<summary>Custom Toolsets</summary>
+
+You can define your own custom toolsets to extend the functionality of your setup. These toolsets can include querying company-specific data, fetching logs from observability tools, and more.
+
+```bash
+# Add paths to your custom toolsets here
+# Example: ["path/to/your/custom_toolset.yaml"]
+#custom_toolsets: ["examples/custom_toolset.yaml"]
+```
+</details>
+
+<details>
+
+<summary>Alertmanager Configuration</summary>
+
+Configure the URL for your Alertmanager instance to enable alert management and notifications.
+
+```bash
+# URL for the Alertmanager
+#alertmanager_url: "http://localhost:9093"
+```
+</details>
+
+<details>
+
+<summary>Jira Integration</summary>
+
+Integrate with Jira to automate issue tracking and project management tasks. Provide your Jira credentials and specify the query to fetch issues and optionally update their status.
+
+```bash
+# Jira credentials and query settings
+#jira_username: "user@company.com"
+#jira_api_key: "..."
+#jira_url: "https://your-company.atlassian.net"
+#jira_query: "project = 'Natan Test Project' and Status = 'To Do'"
+```
+
+1. **jira_username**: The email you use to log into your Jira account. Eg: `jira-user@company.com`
+2. **jira_api_key**: Follow these [instructions](https://support.atlassian.com/atlassian-account/docs/manage-api-tokens-for-your-atlassian-account/) to get your API key.
+3. **jira_url**: The URL of your workspace. For example: [https://workspace.atlassian.net](https://workspace.atlassian.net) (**Note:** schema (https) is required)
+4. **project**: Name of the project you want the Jira tickets to be created in. Go to **Project Settings** -> **Details** -> **Name**.
+5. **status**: Status of a ticket. Example: `To Do`, `In Progress`
+</details>
+
+<details>
+
+<summary>GitHub Integration</summary>
+
+Integrate with GitHub to automate issue tracking and project management tasks. Provide your GitHub PAT (*personal access token*) and specify the `owner/repository`.
+
+```bash
+# GitHub credentials and query settings
+#github_owner: "robusta-dev"
+#github_pat: "..."
+#github_url: "https://api.github.com" (default)
+#github_repository: "holmesgpt"
+#github_query: "is:issue is:open"
+```
+
+1. **github_owner**: The repository owner. Eg: `robusta-dev`
+2. **github_pat**: Follow these [instructions](https://docs.github.com/en/authentication/keeping-your-account-and-data-secure/managing-your-personal-access-tokens#creating-a-fine-grained-personal-access-token) to get your GitHub pat (*personal access token*).
+3. **github_url**: The URL of your GitHub API. For example: [https://api.github.com](https://api.github.com) (**Note:** schema (https) is required)
+4. **github_repository**: Name of the repository you want the GitHub issues to be scanned. Eg: `holmesgpt`.
+</details>
+
+<details>
+<summary>PagerDuty Integration</summary>
+
+Integrate with PagerDuty to automate incident tracking and project management tasks. Provide your PagerDuty credentials and specify the user email to update the incident with findings.
+
+```bash
+pagerduty_api_key: "..."
+pagerduty_user_email: "user@mail.com"
+pagerduty_incident_key:  "..."
+```
+
+1. **pagerduty_api_key**: The PagerDuty API key.  This can be found in the PagerDuty UI under Integrations > API Access Key.
+2. **pagerduty_user_email**: When --update is set, which user will be listed as the user who updated the incident. (Must be the email of a valid user in your PagerDuty account.)
+3. **pagerduty_incident_key**: If provided, only analyze a single PagerDuty incident matching this key
+</details>
+
+<details>
+<summary>OpsGenie Integration</summary>
+
+Integrate with OpsGenie to automate alert investigations. Provide your OpsGenie credentials and specify the query to fetch alerts.
+
+```bash
+opsgenie_api_key : "..."
+opsgenie-team-integration-key: "...."
+opsgenie-query: "..."
+```
+
+1. **opsgenie_api_key**: The OpsGenie API key. Get it from Settings > API key management > Add new API key
+2. **opsgenie-team-integration-key**: OpsGenie Team Integration key for writing back results. (NOT a normal API Key.) Get it from Teams > YourTeamName > Integrations > Add Integration > API Key. Don't forget to turn on the integration and add the Team as Responders to the alert.
+3. **opsgenie-query**: E.g. 'message: Foo' (see https://support.atlassian.com/opsgenie/docs/search-queries-for-alerts/)
+</details>
+
+
+<details>
+
+<summary>Slack Integration</summary>
+
+Configure Slack to send notifications to specific channels. Provide your Slack token and the desired channel for notifications.
+
+```bash
+# Slack token and channel configuration
+#slack_token: "..."
+#slack_channel: "#general"
+```
+
+1. **slack-token**: The Slack API key. You can generate with `pip install robusta-cli && robusta integrations slack`
+2. **slack-channel**: The Slack channel where you want to receive the findings.
+
+</details>
+
+
+<details>
+<summary>OpenSearch Integration</summary>
+
+The OpenSearch toolset (`opensearch`) allows Holmes to consult an opensearch cluster for its health, settings and shards information.
+The toolset supports multiple opensearch or elasticsearch clusters that are configured by editing Holmes' configuration file:
+
+```                                                                                 
+opensearch_clusters:
+  - hosts:
+      - https://my_elasticsearch.us-central1.gcp.cloud.es.io:443
+    headers:
+      Authorization: "ApiKey <your_API_key>"
+# or
+#  - hosts:
+#      - https://my_elasticsearch.us-central1.gcp.cloud.es.io:443
+#    http_auth:
+#      username: ELASTIC_USERNAME
+#      password: ELASTIC_PASSWORD
+```
+
+The configuration for each OpenSearch cluster is passed directly to the [opensearch-py](https://github.com/opensearch-project/opensearch-py) module. Refer to the module's documentation for detailed guidance on configuring connectivity.
+
+To enable OpenSearch integration when running HolmesGPT in a Kubernetes cluster, **include the following configuration** in the `Helm chart`:
 
 ```yaml
 toolsets:
@@ -403,576 +912,6 @@
           ssl_show_warn: false
 ```
 
-In this example:
-- `{{ env.OPENSEARCH_URL }}` will be replaced by the `OPENSEARCH_URL` environment variable.
-- `{{ env.OPENSEARCH_BEARER_TOKEN }}` will pull the value of the `OPENSEARCH_BEARER_TOKEN` environment variable.
-
-This approach allows sensitive variables to be managed securely, such as by using Kubernetes secrets.
-
-### Custom Toolset Configurations
-
-You can also add custom configurations for other toolsets. For example:
-
-```yaml
-toolsets:
-  tool_name_here:
-    enabled: true
-    config:
-      # Custom configuration for your tool
-      custom_param: "{{ env.CUSTOM_PARAM }}"
-```
-
->>>>>>> e04a5cdc
-This structure enables you to add or modify toolset configurations easily, while leveraging environment variables for flexibility and security.
-
-<details>
-<summary>OpenAI</summary>
-
-For OpenAI, only the ``model`` and ``api-key`` should be provided
-
-    additionalEnvVars:
-    - name: MODEL
-      value: gpt-4o
-    - name: OPENAI_API_KEY
-      valueFrom:
-        secretKeyRef:
-          name: my-holmes-secret
-          key: openAiKey
-
-**Note**: ``gpt-4o`` is optional since it's default model.
-
-</details>
-
-<details>
-<summary>Azure OpenAI</summary>
-
-To work with Azure AI, you need to provide the below variables:
-
-    additionalEnvVars:
-    - name: MODEL
-      value: azure/my-azure-deployment         # your azure deployment name
-    - name: AZURE_API_VERSION
-      value: 2024-02-15-preview                # azure openai api version
-    - name: AZURE_API_BASE
-      value: https://my-org.openai.azure.com/  # base azure openai url
-    - name: AZURE_API_KEY
-      valueFrom:
-        secretKeyRef:
-          name: my-holmes-secret
-          key: azureOpenAiKey
-
-</details>
-
-<details>
-<summary>AWS Bedrock</summary>
-
-    enablePostProcessing: true
-    additionalEnvVars:
-    - name: MODEL
-      value: bedrock/anthropic.claude-3-5-sonnet-20240620-v1:0
-    - name: AWS_REGION_NAME
-      value: us-east-1
-    - name: AWS_ACCESS_KEY_ID
-      valueFrom:
-        secretKeyRef:
-          name: my-holmes-secret
-          key: awsAccessKeyId
-    - name: AWS_SECRET_ACCESS_KEY
-      valueFrom:
-        secretKeyRef:
-          name: my-holmes-secret
-          key: awsSecretAccessKey
-
-**Note**: ``bedrock claude`` provides better results when using post-processing to summarize the results.
-</details>
-
-
-</details>
-
-### Getting an API Key
-
-HolmesGPT requires an LLM API Key to function. The most common option is OpenAI, but many [LiteLLM-compatible](https://docs.litellm.ai/docs/providers/) models are supported. To use an LLM, set `--model` (e.g. `gpt-4o` or `bedrock/anthropic.claude-3-5-sonnet-20240620-v1:0`) and `--api-key` (if necessary). Depending on the provider, you may need to set environment variables too.
-
-**Instructions for popular LLMs:**
-
-<details>
-<summary>OpenAI</summary>
-
-To work with OpenAI’s GPT 3.5 or GPT-4 models you need a paid [OpenAI API key](https://help.openai.com/en/articles/4936850-where-do-i-find-my-openai-api-key).
-
-**Note**: This is different from being a “ChatGPT Plus” subscriber.
-
-Pass your API key to holmes with the `--api-key` cli argument. Because OpenAI is the default LLM, the `--model` flag is optional for OpenAI (gpt-4o is the default).
-
-```
-holmes ask --api-key="..." "what pods are crashing in my cluster and why?"
-```
-
-If you prefer not to pass secrets on the cli, set the OPENAI_API_KEY environment variable or save the API key in a HolmesGPT config file.
-
-</details>
-
-<details>
-<summary>Azure OpenAI</summary>
-
-To work with Azure AI, you need an [Azure OpenAI resource](https://learn.microsoft.com/en-us/azure/ai-services/openai/how-to/create-resource?pivots=web-portal#create-a-resource) and to set the following environment variables:
-
-* AZURE_API_VERSION - e.g. 2024-02-15-preview
-* AZURE_API_BASE - e.g. https://my-org.openai.azure.com/
-* AZURE_API_KEY (optional) - equivalent to the `--api-key` cli argument
-
-Set those environment variables and run:
-
-```bash
-holmes ask "what pods are unhealthy and why?" --model=azure/<DEPLOYMENT_NAME> --api-key=<API_KEY>
-```
-
-Refer [LiteLLM Azure docs ↗](https://litellm.vercel.app/docs/providers/azure) for more details.
-</details>
-
-<details>
-<summary>AWS Bedrock</summary>
-
-Before running the below command you must run `pip install boto3>=1.28.57` and set the following environment variables:
-
-* `AWS_REGION_NAME`
-* `AWS_ACCESS_KEY_ID`
-* `AWS_SECRET_ACCESS_KEY`
-
-If the AWS cli is already configured on your machine, you may be able to find those parameters with:
-
-```console
-cat ~/.aws/credentials ~/.aws/config
-```
-
-Once everything is configured, run:
-```console
-holmes ask "what pods are unhealthy and why?" --model=bedrock/<MODEL_NAME>
-```
-
-Be sure to replace `MODEL_NAME` with a model you have access to - e.g. `anthropic.claude-3-5-sonnet-20240620-v1:0`. To list models your account can access:
-
-```
-aws bedrock list-foundation-models --region=us-east-1
-```
-
-Note that different models are available in different regions. For example, Claude Opus is only available in us-west-2.
-
-Refer to [LiteLLM Bedrock docs ↗](https://litellm.vercel.app/docs/providers/bedrock) for more details.
-</details>
-
-<details>
-<summary>Using Ollama</summary>
-Ollama is supported, but buggy. We recommend using other models if you can, until Ollama tool-calling capabilities improve.
-Specifically, Ollama often calls tools with non-existent or missing parameters.
-
-If you'd like to try using Ollama anyway, see below:
-```
-export OLLAMA_API_BASE="http://localhost:11434"
-holmes ask "what pods are unhealthy in my cluster?" --model="ollama_chat/llama3.1"
-```
-
-You can also connect to Ollama in the standard OpenAI format (this should be equivalent to the above):
-
-```
-# note the v1 at the end
-export OPENAI_API_BASE="http://localhost:11434/v1"
-# holmes requires OPENAPI_API_KEY to be set but value does not matter
-export OPENAI_API_KEY=123
-holmes ask "what pods are unhealthy in my cluster?" --model="openai/llama3.1"
-```
-
-</details>
-<details>
-<summary>Gemini/Google AI Studio</summary>
-
-To use Gemini, set the `GEMINI_API_KEY` environment variable as follows:
-
-```bash
-export GEMINI_API_KEY="your-gemini-api-key"
-```
-
-Once the environment variable is set, you can run the following command to interact with Gemini:
-
-```bash
-holmes ask "what pods are unhealthy and why?" --model=gemini/<MODEL_NAME>
-```
-
-Be sure to replace `MODEL_NAME` with a model you have access to - e.g., `gemini-pro`,`gemini/gemini-1.5-flash`, etc.
-
-</details>
-<details>
-<summary>Vertex AI Gemini</summary>
-
-To use Vertex AI with Gemini models, set the following environment variables:
-
-```bash
-export VERTEXAI_PROJECT="your-project-id"
-export VERTEXAI_LOCATION="us-central1"
-export GOOGLE_APPLICATION_CREDENTIALS="path/to/your/service_account_key.json"
-```
-
-Once the environment variables are set, you can run the following command to interact with Vertex AI Gemini models:
-
-```bash
-poetry run python holmes.py ask "what pods are unhealthy and why?" --model "vertex_ai/<MODEL_NAME>"
-```
-
-Be sure to replace `MODEL_NAME` with a model you have access to - e.g., `gemini-pro`,`gemini-2.0-flash-exp`, etc.
-Ensure you have the correct project, location, and credentials for accessing the desired Vertex AI model.
-
-</details>
-<details>
-<summary>Using other OpenAI-compatible models</summary>
-
-You will need an LLM with support for function-calling (tool-calling).
-
-* Set the environment variable for your URL with `OPENAI_API_BASE`
-* Set the model as `openai/<your-model-name>` (e.g., `llama3.1:latest`)
-* Set your API key (if your URL doesn't require a key, then add a random value for `--api-key`)
-
-```bash
-export OPENAI_API_BASE=<URL_HERE>
-holmes ask "what pods are unhealthy and why?" --model=openai/<MODEL_NAME> --api-key=<API_KEY_HERE>
-```
-
-**Important: Please verify that your model and inference server support function calling! HolmesGPT is currently unable to check if the LLM it was given supports function-calling or not. Some models that lack function-calling capabilities will  hallucinate answers instead of reporting that they are unable to call functions. This behaviour depends on the model.**
-
-In particular, note that [vLLM does not yet support function calling](https://github.com/vllm-project/vllm/issues/1869), whereas [llama-cpp does support it](https://github.com/abetlen/llama-cpp-python?tab=readme-ov-file#function-calling).
-
-</details>
-
-**Additional LLM Configuration:**
-
-<details>
-<summary>Trusting custom Certificate Authority (CA) certificate</summary>
-If your llm provider url uses a certificate from a custom CA, in order to trust it, base-64 encode the certificate, and store it in an environment variable named <b>CERTIFICATE</b>
-</details>
-
-### Enabling Integrations
-
-<details>
-<summary>Confluence</summary>
-HolmesGPT can read runbooks from Confluence. To give it access, set the following environment variables:
-
-* `CONFLUENCE_BASE_URL` - e.g. https://robusta-dev-test.atlassian.net
-* `CONFLUENCE_USER` - e.g. user@company.com
-* `CONFLUENCE_API_KEY` - [refer to Atlassian docs on generating API keys](https://support.atlassian.com/atlassian-account/docs/manage-api-tokens-for-your-atlassian-account/)
-</details>
-
-<details>
-<summary>
-Jira, GitHub, OpsGenie, PagerDuty, and AlertManager
-</summary>
-
-HolmesGPT can pull tickets/alerts from each of these sources and investigate them.
-
-Refer to `holmes investigate jira --help` etc for details.
-</details>
-
-
-<details>
-<summary>
-Fetching runbooks through URLs
-</summary>
-
-HolmesGPT can consult webpages containing runbooks or other relevant information.
-This is done through a HTTP GET and the resulting HTML is then cleaned and parsed into markdown.
-Any Javascript that is on the webpage is ignored.
-</details>
-
-<details>
-<summary>
-Using Grafana Loki
-</summary>
-
-HolmesGPT can consult logs from [Loki](https://grafana.com/oss/loki/) by proxying through a [Grafana](https://grafana.com/oss/grafana/) instance.
-
-To configure loki toolset:
-
-```yaml
-toolsets:
-  grafana/loki:
-    enabled: true
-    config:
-      api_key: "{{ env.GRAFANA_API_KEY }}"
-      url: "http://loki-url"
-```
-
-For search terms, you can optionally tweak the search terms used by the toolset.
-This is done by appending the following to your Holmes grafana/loki configuration:
-
-```yaml
-pod_name_search_key: "pod"
-namespace_search_key: "namespace"
-node_name_search_key: "node"
-```
-
-> You only need to tweak the configuration file if your Loki logs settings for pod, namespace and node differ from the above defaults.
-
-</details>
-
-<details>
-<summary>
-Using Grafana Tempo
-</summary>
-
-HolmesGPT can fetch trace information from Grafana Tempo to debug performance related issues.
-
-Tempo is configured the using the same Grafana settings as the Grafana Loki toolset.
-
-</details>
-
-
-<details>
-<summary>
-ArgoCD
-</summary>
-
-Holmes can use the `argocd` CLI to get details about the ArgoCD setup like the apps configuration and status, clusters and projects within ArgoCD.
-To enable ArgoCD, set the `ARGOCD_AUTH_TOKEN` environment variable as described in the [argocd documentation](https://argo-cd.readthedocs.io/en/latest/user-guide/commands/argocd_account_generate-token/).
-
-</details>
-
-## More Use Cases
-
-HolmesGPT was designed for incident response, but it is a general DevOps assistant too. Here are some examples:
-
-<details>
-<summary>Ask Questions About Your Cloud</summary>
-
-```bash
-holmes ask "what services does my cluster expose externally?"
-```
-</details>
-
-<details>
-<summary>Ticket Management - Automatically Respond to Jira tickets related to DevOps tasks</summary>
-
-```bash
-holmes investigate jira  --jira-url https://<PLACEDHOLDER>.atlassian.net --jira-username <PLACEHOLDER_EMAIL> --jira-api-key <PLACEHOLDER_API_KEY>
-```
-</details>
-
-<details>
-<summary>Find the right configuration to change in big Helm charts</summary>
-
-LLM uses the built-in [Helm toolset](./holmes/plugins/toolsets/helm.yaml) to gather information.
-
-```bash
-holmes ask "what helm value should I change to increase memory request of the my-argo-cd-argocd-server-6864949974-lzp6m pod"
-```
-</details>
-
-<details>
-<summary>Optimize Docker container size</summary>
-
-LLM uses the built-in [Docker toolset](./holmes/plugins/toolsets/docker.yaml) to gather information.
-
-```bash
-holmes ask "Tell me what layers of my pavangudiwada/robusta-ai docker image consume the most storage and suggest some fixes to it"
-```
-</details>
-
-## Customizing HolmesGPT
-
-HolmesGPT can investigate many issues out of the box, with no customization or training.
-
-That said, we provide several extension points for teaching HolmesGPT to investigate your issues, according to your best practices. The two main extension points are:
-
-* Custom Tools - give HolmesGPT access to data that it can't otherwise access - e.g. traces, APM data, or custom APIs
-* Custom Runbooks - give HolmesGPT instructions for investigating specific issues it otherwise wouldn't know how to handle
-
-<details>
-<summary>Add Custom Tools</summary>
-
-The more data you give HolmesGPT, the better it will perform. Give it access to more data by adding custom tools.
-
-New tools are loaded using `-t` from [custom toolset files](./examples/custom_toolset.yaml) or by adding them to the `~/.holmes/config.yaml` with the setting `custom_toolsets: ["/path/to/toolset.yaml"]`.
-</details>
-
-<details>
-<summary>Add Custom Runbooks</summary>
-
-HolmesGPT can investigate by following runbooks written in plain English. Add your own runbooks to provided the LLM specific instructions.
-
-New runbooks are loaded using `-r` from [custom runbook files](./examples/custom_runbooks.yaml) or by adding them to the `~/.holmes/config.yaml` with the `custom_runbooks: ["/path/to/runbook.yaml"]`.
-</details>
-
-<details>
-<summary>Reading settings from a config file</summary>
-
-You can customize HolmesGPT's behaviour with command line flags, or you can save common settings in config file for re-use.
-
-You can view an example config file with all available settings [here](config.example.yaml).
-
-By default, without specifying `--config` the agent will try to read `~/.holmes/config.yaml`. When settings are present in both config file and cli, the cli option takes precedence.
-
-
-<details>
-<summary>Custom Toolsets</summary>
-
-You can define your own custom toolsets to extend the functionality of your setup. These toolsets can include querying company-specific data, fetching logs from observability tools, and more.
-
-```bash
-# Add paths to your custom toolsets here
-# Example: ["path/to/your/custom_toolset.yaml"]
-#custom_toolsets: ["examples/custom_toolset.yaml"]
-```
-</details>
-
-<details>
-
-<summary>Alertmanager Configuration</summary>
-
-Configure the URL for your Alertmanager instance to enable alert management and notifications.
-
-```bash
-# URL for the Alertmanager
-#alertmanager_url: "http://localhost:9093"
-```
-</details>
-
-<details>
-
-<summary>Jira Integration</summary>
-
-Integrate with Jira to automate issue tracking and project management tasks. Provide your Jira credentials and specify the query to fetch issues and optionally update their status.
-
-```bash
-# Jira credentials and query settings
-#jira_username: "user@company.com"
-#jira_api_key: "..."
-#jira_url: "https://your-company.atlassian.net"
-#jira_query: "project = 'Natan Test Project' and Status = 'To Do'"
-```
-
-1. **jira_username**: The email you use to log into your Jira account. Eg: `jira-user@company.com`
-2. **jira_api_key**: Follow these [instructions](https://support.atlassian.com/atlassian-account/docs/manage-api-tokens-for-your-atlassian-account/) to get your API key.
-3. **jira_url**: The URL of your workspace. For example: [https://workspace.atlassian.net](https://workspace.atlassian.net) (**Note:** schema (https) is required)
-4. **project**: Name of the project you want the Jira tickets to be created in. Go to **Project Settings** -> **Details** -> **Name**.
-5. **status**: Status of a ticket. Example: `To Do`, `In Progress`
-</details>
-
-<details>
-
-<summary>GitHub Integration</summary>
-
-Integrate with GitHub to automate issue tracking and project management tasks. Provide your GitHub PAT (*personal access token*) and specify the `owner/repository`.
-
-```bash
-# GitHub credentials and query settings
-#github_owner: "robusta-dev"
-#github_pat: "..."
-#github_url: "https://api.github.com" (default)
-#github_repository: "holmesgpt"
-#github_query: "is:issue is:open"
-```
-
-1. **github_owner**: The repository owner. Eg: `robusta-dev`
-2. **github_pat**: Follow these [instructions](https://docs.github.com/en/authentication/keeping-your-account-and-data-secure/managing-your-personal-access-tokens#creating-a-fine-grained-personal-access-token) to get your GitHub pat (*personal access token*).
-3. **github_url**: The URL of your GitHub API. For example: [https://api.github.com](https://api.github.com) (**Note:** schema (https) is required)
-4. **github_repository**: Name of the repository you want the GitHub issues to be scanned. Eg: `holmesgpt`.
-</details>
-
-<details>
-<summary>PagerDuty Integration</summary>
-
-Integrate with PagerDuty to automate incident tracking and project management tasks. Provide your PagerDuty credentials and specify the user email to update the incident with findings.
-
-```bash
-pagerduty_api_key: "..."
-pagerduty_user_email: "user@mail.com"
-pagerduty_incident_key:  "..."
-```
-
-1. **pagerduty_api_key**: The PagerDuty API key.  This can be found in the PagerDuty UI under Integrations > API Access Key.
-2. **pagerduty_user_email**: When --update is set, which user will be listed as the user who updated the incident. (Must be the email of a valid user in your PagerDuty account.)
-3. **pagerduty_incident_key**: If provided, only analyze a single PagerDuty incident matching this key
-</details>
-
-<details>
-<summary>OpsGenie Integration</summary>
-
-Integrate with OpsGenie to automate alert investigations. Provide your OpsGenie credentials and specify the query to fetch alerts.
-
-```bash
-opsgenie_api_key : "..."
-opsgenie-team-integration-key: "...."
-opsgenie-query: "..."
-```
-
-1. **opsgenie_api_key**: The OpsGenie API key. Get it from Settings > API key management > Add new API key
-2. **opsgenie-team-integration-key**: OpsGenie Team Integration key for writing back results. (NOT a normal API Key.) Get it from Teams > YourTeamName > Integrations > Add Integration > API Key. Don't forget to turn on the integration and add the Team as Responders to the alert.
-3. **opsgenie-query**: E.g. 'message: Foo' (see https://support.atlassian.com/opsgenie/docs/search-queries-for-alerts/)
-</details>
-
-
-<details>
-
-<summary>Slack Integration</summary>
-
-Configure Slack to send notifications to specific channels. Provide your Slack token and the desired channel for notifications.
-
-```bash
-# Slack token and channel configuration
-#slack_token: "..."
-#slack_channel: "#general"
-```
-
-1. **slack-token**: The Slack API key. You can generate with `pip install robusta-cli && robusta integrations slack`
-2. **slack-channel**: The Slack channel where you want to receive the findings.
-
-</details>
-
-
-<details>
-<summary>OpenSearch Integration</summary>
-
-The OpenSearch toolset (`opensearch`) allows Holmes to consult an opensearch cluster for its health, settings and shards information.
-<<<<<<< HEAD
-The toolset supports multiple opensearch or elasticsearch clusters that are configured by editing Holmes' configuration file (or in cluster to the configuration secret):
-=======
-The toolset supports multiple opensearch or elasticsearch clusters that are configured by editing Holmes' configuration file:
->>>>>>> e04a5cdc
-
-```                                                                                 
-opensearch_clusters:
-  - hosts:
-      - https://my_elasticsearch.us-central1.gcp.cloud.es.io:443
-    headers:
-      Authorization: "ApiKey <your_API_key>"
-# or
-#  - hosts:
-#      - https://my_elasticsearch.us-central1.gcp.cloud.es.io:443
-#    http_auth:
-#      username: ELASTIC_USERNAME
-#      password: ELASTIC_PASSWORD
-```
-
-The configuration for each OpenSearch cluster is passed directly to the [opensearch-py](https://github.com/opensearch-project/opensearch-py) module. Refer to the module's documentation for detailed guidance on configuring connectivity.
-
-To enable OpenSearch integration when running HolmesGPT in a Kubernetes cluster, **include the following configuration** in the `Helm chart`:
-
-```yaml
-toolsets:
-  opensearch:
-    enabled: true
-    config:
-      # OpenSearch configuration
-      opensearch_clusters:
-        - hosts:
-            - host: "{{ env.OPENSEARCH_URL }}"
-              port: 9200
-          headers:
-            Authorization: "Basic {{ env.OPENSEARCH_BEARER_TOKEN }}"
-          # Additional parameters
-          use_ssl: true
-          ssl_assert_hostname: false
-          verify_certs: false
-          ssl_show_warn: false
-```
-
 </details>
 
 
