from typing import Any, Optional
import pytest
import json
from holmes.core.investigation_structured_output import (
    DEFAULT_SECTIONS,
    get_output_format_for_investigation,
    parse_json_sections,
    is_response_an_incorrect_tool_call,
    process_response_into_sections,
)
from holmes.plugins.prompts import load_and_render_prompt


def test_prompt_sections_formatting_structured_output():
    issue = {"source_type": "prometheus"}
    prompt = load_and_render_prompt(
        "builtin://generic_investigation.jinja2",
        {"issue": issue, "sections": DEFAULT_SECTIONS},
    )

    print(prompt)
    assert len(DEFAULT_SECTIONS) > 0
    for title, description in DEFAULT_SECTIONS.items():
        assert (
            f"# {title}" in prompt
        ), f'Expected section "{title}" was not found in formatted prompt'
        assert (
            f"{description}" in prompt
        ), f'Expected description for "{title}" was not found in formatted prompt'


def test_prompt_sections_formatting_unstructured_output():
    issue = {"source_type": "prometheus"}
    prompt = load_and_render_prompt(
        "builtin://generic_investigation.jinja2",
        {"issue": issue, "sections": DEFAULT_SECTIONS, "structured_output": True},
    )

    print(prompt)
    assert len(DEFAULT_SECTIONS) > 0
    for title, description in DEFAULT_SECTIONS.items():
        flattened_description = description.replace("\n", "\\n")
        assert (
            f'"{title}": "{flattened_description}"' in prompt
        ), f'Expected section "{title}" not found in formatted prompt'


def test_get_output_format_for_investigation():
    output_format = get_output_format_for_investigation(
        {"Title1": "Description1", "Title2": "Description2"}
    )

    assert output_format
    assert output_format["json_schema"]
    assert output_format["json_schema"]["schema"]
    assert output_format["json_schema"]["schema"]["properties"]

    assert output_format["json_schema"]["schema"]["properties"] == {
        "Title1": {"type": ["string", "null"], "description": "Description1"},
        "Title2": {"type": ["string", "null"], "description": "Description2"},
    }

    assert output_format["json_schema"]["schema"]["required"] == ["Title1", "Title2"]


@pytest.mark.parametrize(
    "input_response,expected_text,expected_sections",
    [
        (
            {"section1": "test1", "section2": "test2"},
            "\n# section1\ntest1\n\n# section2\ntest2\n",
            {"section1": "test1", "section2": "test2"},
        ),
        (
            '{"section1": "test1", "section2": "test2"}',
            "\n# section1\ntest1\n\n# section2\ntest2\n",
            {"section1": "test1", "section2": "test2"},
        ),
        (
            '```json\n{"section1": "test1", "section2": "test2"}\n```',
            "\n# section1\ntest1\n\n# section2\ntest2\n",
            {"section1": "test1", "section2": "test2"},
        ),
        (
            '"{\\n    \\"Next Steps\\": [\\n        \\"1. Verify Prometheus configuration for etcd target\\",\\n        \\"2. Check if the etcd metrics endpoint is accessible\\"],\\n    \\"Conclusions and Possible Root causes\\": [\\n        \\"1. *Missing ServiceMonitor*: No ServiceMonitor was found for the kube-etcd service, which prevents Prometheus from discovering and scraping metrics\\",\\n        \\"2. *Misconfigured Prometheus Scrape Configuration*: The monitoring stack might not be correctly configured to scrape etcd metrics\\"\\n    ]\\n}"',
            "\n# Next Steps\n1. Verify Prometheus configuration for etcd target\n\n2. Check if the etcd metrics endpoint is accessible\n\n# Conclusions and Possible Root causes\n1. *Missing ServiceMonitor*: No ServiceMonitor was found for the kube-etcd service, which prevents Prometheus from discovering and scraping metrics\n\n2. *Misconfigured Prometheus Scrape Configuration*: The monitoring stack might not be correctly configured to scrape etcd metrics\n",
            {
                "Next Steps": "1. Verify Prometheus configuration for etcd target\n\n2. Check if the etcd metrics endpoint is accessible",
                "Conclusions and Possible Root causes": "1. *Missing ServiceMonitor*: No ServiceMonitor was found for the kube-etcd service, which prevents Prometheus from discovering and scraping metrics\n\n2. *Misconfigured Prometheus Scrape Configuration*: The monitoring stack might not be correctly configured to scrape etcd metrics",
            },
        ),
        (123, "123", None),
        (None, "None", None),
        ("plain text", "plain text", None),
        ('{"invalid": json}', '{"invalid": json}', None),
        ([], "[]", None),
        ({}, "{}", None),
    ],
)
def test_parse_json_sections(
    input_response: Any, expected_text: str, expected_sections: Optional[dict]
):
    (text, sections) = parse_json_sections(input_response)
    print(f"* ACTUAL\n{text}")
    print(f"* EXPECTED\n{expected_text}")
    assert text == expected_text
    assert sections == expected_sections


@pytest.mark.parametrize(
    "invalid_json", ['{"key": value}', '{key: "value"}', "not json at all"]
)
def test_parse_json_sections_invalid_json(invalid_json):
    result = parse_json_sections(invalid_json)
    assert result == (invalid_json, None)


@pytest.mark.parametrize(
    "response, expected_output",
    [
        (
            # azure AI over litellm
            {
                "finish_reason": "stop",
                "index": 0,
                "message": {
                    "content": '{"timezone":"America/New_York"}',
                    "role": "assistant",
                    "tool_calls": None,
                    "function_call": None,
                },
            },
            True,
        ),
        (
            # Bedrock over litellm
            {
                "finish_reason": "tool_calls",
                "index": 0,
                "message": {
                    "content": '{"kind": "pod", "name": "oomkill-deployment-696dbdbf67-d47z6", "namespace": "default"}',
                    "role": "assistant",
                    "tool_calls": None,
                    "function_call": None,
                    "refusal": None,
                },
            },
            True,
        ),
        (
            {
                "finish_reason": "stop",
                "index": 0,
                "message": {
                    "content": '{"Alert Explanation":"foobar"}',
                    "role": "assistant",
                    "tool_calls": None,
                    "function_call": None,
                },
            },
            False,
        ),
        (
            {
                "finish_reason": "stop",
                "index": 0,
                "message": {
                    "content": {"Alert Explanation": "foobar"},
                    "role": "assistant",
                    "tool_calls": None,
                    "function_call": None,
                },
            },
            False,
        ),
        (
            {
                "finish_reason": "tool_call",
                "index": 0,
                "message": {
                    "content": {"Alert Explanation": "foobar"},
                    "role": "assistant",
                    "tool_calls": None,
                    "function_call": None,
                },
            },
            False,
        ),
    ],
)
def test_is_response_an_incorrect_tool_call(response, expected_output):
    assert (
        is_response_an_incorrect_tool_call(DEFAULT_SECTIONS, response)
        == expected_output
    ), f"Expected the following content to be incorrect={expected_output}. {response}"


TEST_SECTIONS = {
    "Next Steps": "To resolve the issue, correct the command in the init container. Replace 'wge' with 'wget' in the pod's configuration. Apply the changes using:\n```bash\nkubectl apply -f <pod-configuration-file>.yaml\n```",
    "Key Findings": '- The pod `logging-agent` in the `default` namespace is in a `CrashLoopBackOff` state.\n- The init container `downloader` is failing due to a command error: `exec: "wge": executable file not found in $PATH`.\n- The pod has restarted 860 times.',
    "Related logs": 'Logs from pod `logging-agent`:\n```\nError: failed to create containerd task: failed to create shim task: OCI runtime create failed: runc create failed: unable to start container process: exec: "wge": executable file not found in $PATH: unknown\n```',
    "App or Infra?": "This is an application-level issue because the error is due to a misconfigured command in the init container.",
    "Alert Explanation": "The pod `logging-agent` has been in a non-ready state for more than 15 minutes due to a `CrashLoopBackOff` caused by a command error in the init container.",
    "Conclusions and Possible Root causes": "The possible root cause is a typo in the init container's command, where 'wge' should be 'wget'. This prevents the container from starting, leading to the `CrashLoopBackOff` state.",
}


<<<<<<< HEAD
def test_parse_markdown_into_sections_hash():
=======
def test_parse_markdown_into_sections_hash_no_leading_line_feed():
    markdown = ""
    for title, content in TEST_SECTIONS.items():
        if not markdown:
            markdown = f"# {title}\n{content}\n"
        else:
            markdown = markdown + f"\n# {title}\n{content}\n"
    (text, sections) = process_response_into_sections(markdown)
    print(markdown)
    print(json.dumps(sections, indent=2))
    assert text == markdown
    assert sections, "None sections returned"
    for title, content in TEST_SECTIONS.items():
        assert title in sections
        assert sections.get(title) == content


def test_parse_markdown_into_sections_hash_leading_line_feed():
>>>>>>> 32a66c4b
    markdown = ""
    for title, content in TEST_SECTIONS.items():
        markdown = markdown + f"\n# {title}\n{content}\n"
    (text, sections) = process_response_into_sections(markdown)
    print(markdown)
    print(json.dumps(sections, indent=2))
    assert text == markdown
    assert sections, "None sections returned"
    for title, content in TEST_SECTIONS.items():
        assert title in sections
        assert sections.get(title) == content


def test_parse_markdown_into_sections_equal():
    markdown = ""
    for title, content in TEST_SECTIONS.items():
        markdown = markdown + f"\n{title}\n==========\n{content}\n"

    (text, sections) = process_response_into_sections(markdown)
    print(markdown)
    print(json.dumps(sections, indent=2))
    assert text == markdown
    assert sections, "None sections returned"
    for title, content in TEST_SECTIONS.items():
        assert title in sections
        assert sections.get(title) == content<|MERGE_RESOLUTION|>--- conflicted
+++ resolved
@@ -205,9 +205,6 @@
 }
 
 
-<<<<<<< HEAD
-def test_parse_markdown_into_sections_hash():
-=======
 def test_parse_markdown_into_sections_hash_no_leading_line_feed():
     markdown = ""
     for title, content in TEST_SECTIONS.items():
@@ -226,7 +223,6 @@
 
 
 def test_parse_markdown_into_sections_hash_leading_line_feed():
->>>>>>> 32a66c4b
     markdown = ""
     for title, content in TEST_SECTIONS.items():
         markdown = markdown + f"\n# {title}\n{content}\n"
