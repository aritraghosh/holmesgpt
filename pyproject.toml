--- conflicted
+++ resolved
@@ -40,10 +40,8 @@
 markdownify = "^0.13.1"
 starlette = "^0.40"
 google-api-python-client = "^2.156.0"
-<<<<<<< HEAD
 confluent-kafka = "^2.6.1"
-=======
->>>>>>> b0b8de0d
+
 
 [tool.poetry.group.dev.dependencies]
 pytest = "^8.3.3"
